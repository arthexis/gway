/* file: data/web/static/styles/base.css */
/* === GWAY BASE LAYOUT (REWRITTEN, THEME-AWARE, MOBILE-SAFE) === */

/* 1. General reset and typography */
* {
    box-sizing: border-box;
    scroll-behavior: smooth;
}
html, body {
    height: 100%;
    margin: 0;
    padding: 0;
    font-family: system-ui, 'Segoe UI', 'Roboto', 'Helvetica Neue', Arial, 'Liberation Sans', sans-serif;
    font-size: 16px;
    line-height: 1.7;
    color: var(--fg, #202124);
    background: var(--bg, #fff);
    letter-spacing: 0.01em;
}
:root {
    --bg: #fff;
    --bg-alt: #f0f0f0;
    --main-bg: #fff;         /* used for mobile main background */
    --fg: #202124;
    --muted: #666;
    --accent: #007bff;
    --accent-alt: #007bff;
    --card-bg: #fafaff;
}

/* 2. App structural layout */
.page-wrap {
    min-height: 100vh;
    display: flex;
    flex-direction: column;
    background: none;
}
.layout {
    display: flex;
    flex: 1 0 auto;
    flex-direction: row;
    width: 100%;
    min-height: 0;
    background: none;
}

/* 3. Sidebar (aside) */
aside {
    width: 220px;
    padding: 2rem 1rem;
    flex-shrink: 0;
    background: var(--bg-alt, #f0f0f0);
    border-right: 1px solid #ccc;
    font-size: 1.08em;
    font-family: inherit;
    transition: background 0.2s;
    overflow-y: auto;
    scrollbar-width: none;
}

/* 4. Main content area */
main {
    flex: 1 1 0;
    padding: 1rem 2rem;
    min-width: 0;
    overflow-x: auto;
    display: flex;
    flex-direction: column;
    min-height: 0;
    font-family: inherit;
    background: var(--main-bg, var(--bg, #fff));
    transition: background 0.2s;
}

/* 5. Footer */
footer {
    font-size: 0.92em;
    padding: 1em;
    color: var(--muted, #666);
    border-top: 1px solid #ccc;
    text-align: center;
    background: inherit;
    font-family: inherit;
}

/* 6. Typography */
h1, h2, h3, h4 {
    margin-top: 1em;
    margin-bottom: 0.5em;
    font-weight: 700;
    line-height: 1.25;
    font-family: 'Segoe UI Semibold', 'Roboto Slab', 'Georgia', serif, system-ui;
    letter-spacing: 0.01em;
}
h1 { font-size: 2.2em; }
h2 { font-size: 1.5em; }
h3 { font-size: 1.22em; }
h4 { font-size: 1.08em; }
main > h1:first-child { margin-top: 1em; }
p { margin: 1em 0; }

pre {
    background: #111827;
    color: #a5f3fc;
    padding: 1rem;
    margin: 1em 0;
    border-radius: 0.5rem;
    overflow-x: auto;
    font-family: 'Fira Mono', 'Fira Code', 'Consolas', 'Menlo', 'Monaco', 'Liberation Mono', monospace;
    font-size: 0.9em;
    line-height: 1.6;
}
pre code {
    background: none;
    color: inherit;
    padding: 0;
    font-size: inherit;
    border-radius: 0;
}
code {
    background: #111827;
    color: #a5f3fc;
    padding: 0.14em 0.32em;
    border-radius: 0.3em;
    font-family: 'Fira Mono', 'Fira Code', 'Consolas', 'Menlo', 'Monaco', 'Liberation Mono', monospace;
    font-size: 0.92em;
}
h1 + pre, h2 + pre, h3 + pre, h4 + pre { margin-top: 0.5em; }

/* 7. Lists and links */
aside ul { list-style: none; padding: 0; }
aside ul li a {
    display: block;
    padding: 0.3em 0;
    text-decoration: none;
    text-transform: uppercase;
    color: var(--fg, #000);
    letter-spacing: 0.02em;
    font-weight: 500;
    font-size: 0.92em;
    font-family: inherit;
    transition: color 0.15s;
}
aside ul li a:hover, aside ul li a.active {
    font-weight: 700;
    color: var(--accent, #007bff);
}
.current, li a.active {
    font-weight: bold;
    text-decoration: underline;
}
aside ul.sub-links {
    list-style: none;
    padding-left: 1em;
    margin: 0.2em 0 0.4em;
    font-size: 0.85em;
}
aside ul.sub-links li a {
    text-transform: none;
    padding: 0.2em 0.5em;
}

/* 8. Buttons & form controls */
button, input[type="submit"], input[type="button"] {
    background: var(--accent-alt, #007bff);
    color: #fff;
    padding: 0.6em 1.2em;
    font-size: 1em;
    border: none;
    border-radius: 0.5rem;
    cursor: pointer;
    transition: background 0.2s, transform 0.1s;
    font-family: inherit;
}
button:hover, input[type="submit"]:hover {
    background: var(--accent, #0056b3);
    transform: scale(1.03);
}
button:active, input[type="submit"]:active {
    background: #004494;
    transform: scale(0.97);
}
input, textarea, select {
    width: 100%;
    padding: 0.5em;
    font-size: 1em;
    margin-bottom: 1em;
    border-radius: 0.5rem;
    border: 1px solid var(--muted, #ccc);
    font-family: inherit;
    box-sizing: border-box;
}
input[type="checkbox"], input[type="radio"] {
    width: auto;
}
select {
    background: #fff;
    appearance: none;
    background-image: url("data:image/svg+xml,%3Csvg viewBox='0 0 140 140' width='14' height='14' xmlns='http://www.w3.org/2000/svg'%3E%3Cpolygon points='0,0 140,0 70,70' fill='%23666'/%3E%3C/svg%3E");
    background-repeat: no-repeat;
    background-position: right 0.7em center;
    background-size: 0.8em;
}

<<<<<<< HEAD
=======
/* Basic form table layout */
.form-table {
    border-collapse: collapse;
}
.form-table td {
    padding: 4px 8px;
    vertical-align: top;
}
.form-table label {
    display: block;
    font-weight: 600;
    font-size: 1.1em;
    margin-bottom: 4px;
}
.form-table.two-col td {
    width: 50%;
    padding-bottom: 16px;
}

@media (min-width: 600px) {
    .form-table.two-col td {
        display: flex;
        align-items: center;
    }
    .form-table.two-col label {
        display: inline-block;
        width: 6em;
        margin: 0 8px 0 0;
        text-align: right;
    }
    .form-table.two-col input,
    .form-table.two-col select {
        flex: 1 1 auto;
        width: auto;
    }
    .form-table.two-col label + input,
    .form-table.two-col label + select {
        margin-top: 0;
    }
}
>>>>>>> f3d08b2e

/* 9. Responsive design: MOBILE OVERRIDES */
@media (max-width: 650px) {
    .layout {
        flex-direction: row !important;
        min-height: 100vh;
        position: relative;
        background: none;
    }
    aside {
        width: 76vw;
        max-width: 350px;
        min-width: 200px;
        position: absolute;
        left: 0; top: 0; bottom: 0; height: 100vh;
        border-right: 1px solid #222;
        background: var(--bg-alt, #191b23);
        z-index: 22;
        padding-bottom: 3rem;
        transition: background 0.22s;
        box-shadow: 3px 0 16px #0004;
    }
    main {
        padding: 0.8rem 0.3rem 0.3rem 0.7rem;
        width: 100%;
        min-width: 0;
        height: 100vh;
        overflow-x: auto;
        position: relative;
        z-index: 1;
        background: var(--main-bg, #fff); /* always light by default for readability */
        /* To support dark theme, set --main-bg via JS or a theme class */
    }
}

/* 10. Print styles */
@media print {
    aside { display: none; }
    body { background: #fff; color: #000; }
    main { padding: 0; }
    pre { background: #f0f0f0; color: #000; }
}

/* 11. Basic link styles, theme-robust */
a {
    color: inherit;
    text-decoration: underline;
    text-underline-offset: 0.13em;
    transition: color 0.18s, box-shadow 0.18s;
    text-shadow: 0 0 5px rgba(255,255,255,0.44),
                 0 0 12px rgba(255,255,255,0.15);
}
a:visited { color: inherit; opacity: 0.95; }
a:hover, a:focus {
    color: inherit;
    background: rgba(255,255,255,0.13);
    box-shadow: 0 0 7px 2px rgba(255,255,255,0.29);
    text-shadow: 0 0 7px rgba(255,255,255,0.50),
                 0 0 14px rgba(255,255,255,0.25);
    outline: none;
}

/* 12. Miscellaneous elements (images, forms, etc) */
img.compass {
    max-width: 180px;
    height: auto;
    margin: 1em auto 0 auto;
    display: block;
}
form.navbar { margin-bottom: 1em; }
div.compass { margin-top: 1em; text-align: center; }
p.compass { margin-bottom: 0.5em; }

/* 13. Utility classes */
.hidden { display: none !important; }
.full-code-block { position: relative; }


/* 15. Help System Styles (trimmed for brevity, can be extended as needed) */
.help-entry {
    margin: 1.2em 0 1.4em 0;
    border: 1.5px solid #e2e6ee;
    border-radius: 13px;
    background: var(--card-bg, #fafaff);
    box-shadow: 0 2px 8px 0 rgba(30,40,80,0.07);
    padding: 1.05em 1.25em 0.7em 1.25em;
    transition: box-shadow 0.15s;
}
.help-entry:hover {
    box-shadow: 0 4px 14px 1px rgba(38,60,140,0.13);
}

/* 16. Navbar/Navigation roll handling */
.layout.nav-rolled aside {
    transform: translateX(-110%);
    transition: transform 0.25s cubic-bezier(.4,2,.6,1), box-shadow 0.2s, opacity 0.2s;
    box-shadow: none !important;
    opacity: 1 !important;
    pointer-events: none;
}
.layout aside {
    transform: none;
    opacity: 1 !important;
    pointer-events: auto;
    transition: transform 0.25s cubic-bezier(.4,2,.6,1), box-shadow 0.2s, opacity 0.2s;
}
.layout.nav-rolled main {
    margin-left: 0 !important;
    width: 100% !important;
    opacity: 1 !important;
    filter: none !important;
    transition: width 0.2s;
}

/* 17. Searchbox theme support (light/dark ready) */
:root {
    --search-bg: #fff;
    --search-fg: #202124;
    --search-border: #b8c2cc;
    --search-placeholder: #888;
    --search-border-focus: #1ad6a4;
}
[data-theme="dark"], .dark, body.dark {
    --bg: #191b23;
    --bg-alt: #11151a;
    --main-bg: #181820;
    --fg: #f3f8fc;
    --muted: #a3b2c2;
    --accent: #21c9ff;
    --accent-alt: #2483c8;
    --card-bg: #1a2330;
    --search-bg: #181c22;
    --search-fg: #f3f8fc;
    --search-border: #54ffcc;
    --search-placeholder: #a3b2c2;
    --search-border-focus: #9fffe5;
}
#help-search, .help-search {
    background: var(--search-bg) !important;
    color: var(--search-fg) !important;
    border: 2px solid var(--search-border);
    border-radius: 8px;
    padding: 0.5em 0.75em;
    font-size: 0.9em;
    font-family: inherit;
    transition: border-color 0.15s, background 0.15s, color 0.15s;
    width: 95%;
    margin: 0.2em auto 0.5em auto;
    display: block;
}
#help-search:focus, .help-search:focus {
    border-color: var(--search-border-focus);
    outline: none;
}
#help-search::placeholder, .help-search::placeholder {
    color: var(--search-placeholder);
    opacity: 1;
}

/* 18. Scrollbar styling (optional for modern look) */
::-webkit-scrollbar {
    width: 12px;
    background: #e0e0e0;
}
::-webkit-scrollbar-thumb {
    background: #b0b0b0;
    border: 2px solid #e0e0e0;
}
<|MERGE_RESOLUTION|>--- conflicted
+++ resolved
@@ -202,49 +202,6 @@
     background-size: 0.8em;
 }
 
-<<<<<<< HEAD
-=======
-/* Basic form table layout */
-.form-table {
-    border-collapse: collapse;
-}
-.form-table td {
-    padding: 4px 8px;
-    vertical-align: top;
-}
-.form-table label {
-    display: block;
-    font-weight: 600;
-    font-size: 1.1em;
-    margin-bottom: 4px;
-}
-.form-table.two-col td {
-    width: 50%;
-    padding-bottom: 16px;
-}
-
-@media (min-width: 600px) {
-    .form-table.two-col td {
-        display: flex;
-        align-items: center;
-    }
-    .form-table.two-col label {
-        display: inline-block;
-        width: 6em;
-        margin: 0 8px 0 0;
-        text-align: right;
-    }
-    .form-table.two-col input,
-    .form-table.two-col select {
-        flex: 1 1 auto;
-        width: auto;
-    }
-    .form-table.two-col label + input,
-    .form-table.two-col label + select {
-        margin-top: 0;
-    }
-}
->>>>>>> f3d08b2e
 
 /* 9. Responsive design: MOBILE OVERRIDES */
 @media (max-width: 650px) {
