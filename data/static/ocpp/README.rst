--- conflicted
+++ resolved
@@ -59,8 +59,4 @@
 
 ``view_charger_details`` displays transaction records for one charger
 with simple filtering and pagination. ``view_time_series`` returns a
-<<<<<<< HEAD
 chart of energy usage over time for selected chargers and dates.
-=======
-chart of energy usage over time for selected chargers and dates.
->>>>>>> a62597fa
