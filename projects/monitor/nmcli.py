--- conflicted
+++ resolved
@@ -363,14 +363,13 @@
             gw.info("[nmcli] wlan0 cannot connect as client")
             # Keep wlan0 in station mode. It will switch back to AP
             # only when another interface provides internet.
-<<<<<<< HEAD
+
     # Fallback to system default route if we detected internet
     if found_inet and not internet_iface:
         gw_iface = get_default_route_iface()
         if gw_iface:
             internet_iface = gw_iface
-=======
->>>>>>> 2b59419e
+            
     gw.monitor.set_states('nmcli', {
         "last_monitor_check": now_iso(),
         "internet_iface": internet_iface,
@@ -411,10 +410,6 @@
 def render_nmcli():
     s = gw.monitor.get_state('nmcli')
     wlanN = s.get("wlanN") or {}
-<<<<<<< HEAD
-=======
-    wlan_count = len(wlanN)
->>>>>>> 2b59419e
     internet_iface = s.get("internet_iface")
     internet_ssid = s.get("internet_ssid")
 
