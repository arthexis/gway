--- conflicted
+++ resolved
@@ -172,10 +172,7 @@
             print(f"[Simulator:{cp_name}] Connected to {uri} (auth={'yes' if headers else 'no'})")
 
             async def listen_to_csms(stop_event, reset_event):
-<<<<<<< HEAD
                 """Handle incoming CSMS messages until cancelled."""
-=======
->>>>>>> b2cb7f86
                 try:
                     while True:
                         raw = await ws.recv()
@@ -208,13 +205,8 @@
             while loop_count < session_count:
                 stop_event = asyncio.Event()
                 reset_event = asyncio.Event()
-<<<<<<< HEAD
-=======
-
                 # Start listener for this session
                 listener = asyncio.create_task(listen_to_csms(stop_event, reset_event))
->>>>>>> b2cb7f86
-
                 # Initial handshake
                 await ws.send(json.dumps([2, "boot", "BootNotification", {
                     "chargePointModel": "Simulator",
