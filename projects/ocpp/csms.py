# file: projects/ocpp/csms.py
# web.app path: ocpp/csms/

import json
import os
import shutil
import time
import uuid
import traceback
import asyncio
import html
from datetime import datetime, timedelta
from fastapi import WebSocket, WebSocketDisconnect
from starlette.websockets import WebSocketState
from bottle import request, redirect, HTTPError

from gway import gw


def _is_ws_live(cid: str) -> bool:
    """Return True if the charger has an active websocket connection."""
    ws = globals().get("_active_cons", {}).get(cid)
    if not ws:
        return False
    try:
        return ws.application_state == WebSocketState.CONNECTED
    except Exception:
        return True

    
def setup_app(*,
    app=None,
    location=None,
    authorize=None,
    email=None,
    auth="disabled",
):
    global _active_cons, _msg_log
    # no globals needed here; dictionaries are modified in-place
    email = email if isinstance(email, str) else (gw.resolve('[ADMIN_EMAIL]') if email else email)

    auth_required = str(auth).strip().lower() not in {
        "none", "false", "disabled", "optional"
    }

    oapp = app
    from fastapi import FastAPI as _FastAPI
    match app:
        case _FastAPI() as f:
            app = f
            _is_new_app = False
        case list() | tuple() as seq:
            app = next((x for x in seq if isinstance(x, _FastAPI)), None)
            _is_new_app = app is None
        case None:
            _is_new_app = True
        case _ if isinstance(app, _FastAPI):
            _is_new_app = False
        case _ if hasattr(app, "__iter__") and not isinstance(app, (str, bytes, bytearray)):
            app = next((x for x in app if isinstance(x, _FastAPI)), None)
            _is_new_app = app is None
        case _:
            _is_new_app = app is None or not isinstance(app, _FastAPI)
    if _is_new_app:
        app = _FastAPI()

    validator = None
    if isinstance(authorize, str):
        validator = gw[authorize]
    elif callable(authorize):
        validator = authorize

    @app.websocket("/{path:path}")
    async def websocket_ocpp(websocket: WebSocket, path: str):
        global _csms_loop, _active_cons, _msg_log
        if auth_required:
            if not gw.web.auth.check_websocket_auth(websocket):
                await websocket.close(code=4401, reason="Unauthorized")
                gw.warn(f"[OCPP] Unauthorized WebSocket connection attempt for charger_id={path}")
                return

        g = globals()
        g.setdefault("_active_cons", {})
        g.setdefault("_msg_log", {})

        _csms_loop = asyncio.get_running_loop()
        charger_id = path.strip("/").split("/")[-1]
        gw.info(f"[OCPP] WebSocket connected: charger_id={charger_id}")

        def call_authorize(payload, action):
            if not validator:
                return True
            try:
                return bool(
                    validator(
                        payload=payload,
                        charger_id=charger_id,
                        action=action,
                    )
                )
            except Exception as e:
                gw.error(f"[OCPP] authorization failed: {e}")
                gw.debug(traceback.format_exc())
                return False

        protos = websocket.headers.get("sec-websocket-protocol", "").split(",")
        protos = [p.strip() for p in protos if p.strip()]
        if "ocpp1.6" in protos:
            await websocket.accept(subprotocol="ocpp1.6")
        else:
            await websocket.accept()

        _active_cons[charger_id] = websocket
        gw.ocpp.data.set_connection_status(charger_id, True)
        tx_data = None

        try:
            while True:
                raw = await websocket.receive_text()
                gw.info(f"[OCPP:{charger_id}] → {raw}")
                gw.ocpp.data.record_last_msg(charger_id)
                globals().setdefault("_msg_log", {}).setdefault(charger_id, []).append(f"> {raw}")
                try:
                    msg = json.loads(raw)
                except json.JSONDecodeError:
                    gw.warn(f"[OCPP:{charger_id}] Received non-JSON message: {raw!r}")
                    continue

                if isinstance(msg, list) and msg[0] == 2:
                    message_id, action = msg[1], msg[2]
                    payload = msg[3] if len(msg) > 3 else {}
                    gw.debug(f"[OCPP:{charger_id}] Action={action} Payload={payload}")

                    response_payload = {}

                    if action == "Authorize":
                        status = "Accepted" if call_authorize(payload, action) else "Rejected"
                        response_payload = {"idTagInfo": {"status": status}}

                    elif action == "BootNotification":
                        response_payload = {
                            "currentTime": datetime.utcnow().isoformat() + "Z",
                            "interval": 300,
                            "status": "Accepted"
                        }

                    elif action == "Heartbeat":
                        response_payload = {"currentTime": datetime.utcnow().isoformat() + "Z"}
                        gw.ocpp.data.record_heartbeat(charger_id, response_payload["currentTime"])

                    elif action == "StartTransaction":
                        if not call_authorize(payload, action):
                            response_payload = {"transactionId": 0, "idTagInfo": {"status": "Rejected"}}
                        else:
                            now = int(time.time())
                            transaction_id = now
                            tx_data = {
                                "connectorId": payload.get("connectorId"),
                                "idTagStart": payload.get("idTag"),
                                "meterStart": payload.get("meterStart"),
                                "reservationId": payload.get("reservationId", -1),
                                "startTime": now,
                                "startTimeStr": datetime.utcfromtimestamp(now).isoformat() + "Z",
                                "startMs": int(time.time() * 1000) % 1000,
                                "transactionId": transaction_id,
                                "MeterValues": []
                            }
                            cp_ts = None
                            if payload.get("timestamp"):
                                try:
                                    cp_ts = int(datetime.fromisoformat(payload["timestamp"].rstrip("Z")).timestamp())
                                except Exception:
                                    cp_ts = None
                            gw.ocpp.data.record_transaction_start(
                                charger_id,
                                transaction_id,
                                now,
                                id_tag=payload.get("idTag"),
                                meter_start=payload.get("meterStart"),
                                charger_timestamp=cp_ts,
                            )
                            response_payload = {
                                "transactionId": transaction_id,
                                "idTagInfo": {"status": "Accepted"}
                            }

                        if email:
                            subject = f"OCPP: Charger {charger_id} STARTED transaction {transaction_id}"
                            body = (
                                f"Charging session started.\n"
                                f"Charger: {charger_id}\n"
                                f"idTag: {payload.get('idTag')}\n"
                                f"Connector: {payload.get('connectorId')}\n"
                                f"Start Time: {datetime.utcfromtimestamp(now).isoformat()}Z\n"
                                f"Transaction ID: {transaction_id}\n"
                                f"Meter Start: {payload.get('meterStart')}\n"
                                f"Reservation ID: {payload.get('reservationId', -1)}"
                            )
                            gw.mail.send(subject, body, to=email)

                    elif action == "MeterValues":

                        if tx_data:
                            for entry in payload.get("meterValue", []):
                                ts = entry.get("timestamp")
                                ts_epoch = (
                                    int(datetime.fromisoformat(ts.rstrip("Z")).timestamp())
                                    if ts else int(time.time())
                                )
                                sampled = []
                                for sv in entry.get("sampledValue", []):
                                    val = sv.get("value")
                                    unit = sv.get("unit", "")
                                    measurand = sv.get("measurand", "")
                                    try:
                                        fval = float(val)
                                        if unit == "Wh":
                                            fval = fval / 1000.0
                                        sampled.append({
                                            "value": fval,
                                            "unit": "kWh" if unit == "Wh" else unit,
                                            "measurand": measurand,
                                            "context": sv.get("context", ""),
                                        })
                                        gw.ocpp.data.record_meter_value(
                                            charger_id,
                                            tx_data.get("transactionId"),
                                            ts_epoch,
                                            measurand,
                                            fval,
                                            "kWh" if unit == "Wh" else unit,
                                            sv.get("context", ""),
                                        )
                                    except Exception:
                                        continue
                                tx_data["MeterValues"].append({
                                    "timestamp": ts_epoch,
                                    "timestampStr": datetime.utcfromtimestamp(ts_epoch).isoformat() + "Z",
                                    "timeMs": int(time.time() * 1000) % 1000,
                                    "sampledValue": sampled,
                                })
                        response_payload = {}

                    elif action == "StopTransaction":
                        now = int(time.time())
                        if tx_data:
                            if tx_data.get("MeterValues"):
                                try:
                                    archive_energy(charger_id, tx_data["transactionId"], tx_data["MeterValues"])
                                except Exception as e:
                                    gw.error("Error recording energy chart.")
                                    gw.exception(e)
                            tx_data.update({
                                "idTagStop": payload.get("idTag"),
                                "meterStop": payload.get("meterStop"),
                                "stopTime": now,
                                "stopTimeStr": datetime.utcfromtimestamp(now).isoformat() + "Z",
                                "stopMs": int(time.time() * 1000) % 1000,
                                "reason": 4,
                                "reasonStr": "Local",
                            })
                            cp_stop = None
                            if payload.get("timestamp"):
                                try:
                                    cp_stop = int(datetime.fromisoformat(payload["timestamp"].rstrip("Z")).timestamp())
                                except Exception:
                                    cp_stop = None
                            gw.ocpp.data.record_transaction_stop(
                                charger_id,
                                tx_data.get("transactionId"),
                                now,
                                meter_stop=payload.get("meterStop"),
                                reason="Local",
                                charger_timestamp=cp_stop,
                            )
                            archive_transaction(charger_id, tx_data)
                            if location:
                                file_path = gw.resource(
                                    "work", "etron", "records", location,
                                    f"{charger_id}_{tx_data['transactionId']}.dat"
                                )
                                os.makedirs(os.path.dirname(file_path), exist_ok=True)
                                with open(file_path, "w") as f:
                                    json.dump(tx_data, f, indent=2)
                            tx_data = None
                        response_payload = {"idTagInfo": {"status": "Accepted"}}

                    elif action == "StatusNotification":
                        status = payload.get("status")
                        error_code = payload.get("errorCode")
                        info = payload.get("info", "")
                        if is_abnormal_status(status, error_code):
                            gw.ocpp.data.update_status(charger_id, status, error_code, info)
                            gw.warn(f"[OCPP] Abnormal status for {charger_id}: {status}/{error_code} - {info}")
                            gw.ocpp.data.record_error(charger_id, status, error_code, info)
                        else:
                            gw.ocpp.data.clear_status(charger_id)
                            gw.info(f"[OCPP] Status normalized for {charger_id}: {status}/{error_code}")
                        response_payload = {}

                    else:
                        response_payload = {"status": "Accepted"}

                    response = [3, message_id, response_payload]
                    gw.info(f"[OCPP:{charger_id}] ← {action} => {response_payload}")
                    await websocket.send_text(json.dumps(response))

                elif isinstance(msg, list) and msg[0] == 3:
                    # Handle CALLRESULT
                    continue

                elif isinstance(msg, list) and msg[0] == 4:
                    gw.info(f"[OCPP:{charger_id}] Received CALLERROR: {msg}")
                    continue

                else:
                    gw.warn(f"[OCPP:{charger_id}] Invalid or unsupported message format: {msg}")

        except WebSocketDisconnect:
            gw.info(f"[OCPP:{charger_id}] WebSocket disconnected")
        except Exception as e:
            gw.error(f"[OCPP:{charger_id}] WebSocket failure: {e}")
            gw.debug(traceback.format_exc())
        finally:
            # Mark the connection as offline but retain the record
            acons = globals().get("_active_cons", {})
            if charger_id in acons:
                gw.warning(f"[OCPP] {charger_id}")
                acons[charger_id] = None
            gw.ocpp.data.set_connection_status(charger_id, False)

    return (app if not oapp else (oapp, app)) if _is_new_app else oapp

...

def is_abnormal_status(status: str, error_code: str) -> bool:
    """Determine if a status/errorCode is 'abnormal' per OCPP 1.6."""
    status = (status or "").capitalize()
    error_code = (error_code or "").capitalize()
    # Available/NoError or Preparing are 'normal'
    if status in ("Available", "Preparing") and error_code in ("Noerror", "", None):
        return False
    # All Faulted, Unavailable, Suspended, etc. are abnormal
    if status in ("Faulted", "Unavailable", "Suspendedev", "Suspended", "Removed"):
        return True
    if error_code not in ("Noerror", "", None):
        return True
    return False

def get_charger_state(cid, tx, raw_hb):
    """
    Determine charger state for status stripe and text.

    - ``error``: abnormal status reported by charger
    - ``online``: connection active with an open transaction
    - ``available``: connection active but idle/no transaction
    - ``offline``: charger known but currently disconnected
    - ``unknown``: no record of this charger yet
    """
    conn_info = gw.ocpp.data.get_connection(cid) or {}
    if conn_info.get("status"):
        return "error"

    connected = bool(conn_info.get("connected"))
    last_msg = conn_info.get("last_msg")
    if tx and last_msg and time.time() - int(last_msg) > 60:
        return "unknown"

    if connected:
        if tx and not tx.get("syncStop"):
            return "online"
        return "available"

    if conn_info:
        return "offline"
    return "unknown"

...

def _render_card_controls(cid):
    return f'''
            <form method="post" action="" class="charger-action-form">
              <input type="hidden" name="charger_id" value="{cid}">
              <select name="action" id="action-{cid}" aria-label="Action">
                <option value="remote_stop">Stop</option>
                <option value="reset_soft">Soft Reset</option>
                <option value="reset_hard">Hard Reset</option>
                <option value="disconnect">Disconnect</option>
              </select>
              <div class="charger-actions-btns">
                <button type="submit" name="do" value="send">Send</button>
                <a href="/ocpp/csms/energy-graph?charger_id={cid}" class="graph-btn" target="_blank">Graph</a>
              </div>
            </form>
    '''

def _render_card_link(cid):
    return (
        '<div class="charger-actions-btns">'
        f'<a href="/ocpp/csms/charger-detail?charger_id={cid}" class="graph-btn">Details</a>'
        '</div>'
    )

def _render_charger_card(cid, tx, state, raw_hb, *, show_controls=True):
    """Render a charger card with the appropriate status stripe."""
<<<<<<< HEAD
    from datetime import datetime
=======
>>>>>>> 73192cff
    status_class = f"status-{state}"
    tx_id       = tx.get("transactionId") if tx else '-'
    meter_start = tx.get("meterStart") if tx else '-'
    id_tag      = tx.get("idTag") if tx else '-'
    latest      = (
        tx.get("meterStop")
        if tx and tx.get("meterStop") is not None
        else (tx["MeterValues"][-1].get("meter") if tx and tx.get("MeterValues") else 'None')
    )
    power  = power_consumed(tx)
    if state == "online":
        status = "Charging"
    elif state == "available":
        status = "Idle"
    elif state == "error":
        status = "Error"
    else:
        status = "Offline"
    latest_hb = "-"
    if raw_hb:
        try:
            dt = datetime.fromisoformat(str(raw_hb).replace("Z", "+00:00"))
            latest_hb = dt.strftime("%Y-%m-%d %H:%M:%S")
        except Exception:
<<<<<<< HEAD
            try:
                dt = datetime.utcfromtimestamp(int(float(raw_hb)))
                latest_hb = dt.strftime("%Y-%m-%d %H:%M:%S")
            except Exception:
                latest_hb = str(raw_hb)
=======
            latest_hb = raw_hb
>>>>>>> 73192cff

    conn = gw.ocpp.data.get_connection(cid) or {}
    last_msg_ts = conn.get("last_msg")
    if last_msg_ts:
        try:
<<<<<<< HEAD
            last_updated = (
                datetime.utcfromtimestamp(int(float(last_msg_ts))).isoformat() + "Z"
            )
=======
            last_updated = datetime.utcfromtimestamp(int(last_msg_ts)).strftime("%Y-%m-%d %H:%M:%S")
>>>>>>> 73192cff
        except Exception:
            last_updated = str(last_msg_ts)
    else:
        last_updated = "-"

    controls_html = _render_card_controls(cid) if show_controls else _render_card_link(cid)
    details_html = ''

    return f'''
    <div class="charger-card {status_class}" id="charger-{cid}">
      <input type="hidden" name="last_updated" value="{last_updated}">
      <table class="charger-layout">
        <tr>
          <td class="charger-info-td">
            <table class="charger-info-table">
              <tr>
                <td class="label">ID</td>
                <td class="value">{cid}</td>
              </tr>
              <tr>
                <td class="label">TXN</td>
                <td class="value">{tx_id}</td>
              </tr>
              <tr>
                <td class="label">RFID</td>
                <td class="value" colspan="3">{id_tag}</td>
              </tr>
              <tr>
                <td class="label">Start</td>
                <td class="value">{meter_start}</td>
                <td class="label">Latest</td>
                <td class="value">{latest}</td>
              </tr>
              <tr>
                <td class="label">kWh.</td>
                <td class="value">{power}</td>
                <td class="label">Last HB</td>
                <td class="value">{latest_hb}</td>
              </tr>
              <tr>
                <td class="label">Updated</td>
                <td class="value" colspan="3">{last_updated}</td>
              </tr>
              <tr>
                <td class="label">Status</td>
                <td class="value" colspan="3">{status}</td>
              </tr>
            </table>
          </td>
          <td class="charger-actions-td">
            {controls_html}
          </td>
        </tr>
      </table>
      {details_html}
    </div>
    '''

def view_active_chargers(*, action=None, charger_id=None, **_):
    """
    Card-based OCPP dashboard: summary of currently active chargers.
    Renders <div id="charger-list" gw-render="charger_list" gw-refresh="5">
    so the client can periodically refresh the list via render.js.
    """
    global _active_cons, _msg_log
    msg = ""
    gw.debug(
        f"[view_active_chargers] start: action={action} charger_id={charger_id}"
    )
    if request.method == "POST":
        action = request.forms.get("action")
        charger_id = request.forms.get("charger_id")
        if action and charger_id:
            try:
                dispatch_action(charger_id, action)
                msg = f"Action {action} sent"
            except Exception as e:
                gw.error(f"Failed to dispatch action {action} to {charger_id}: {e}")
                msg = f"Error: {e}"

    txs = gw.ocpp.data.get_active_transactions()
    db_active = gw.ocpp.data.get_active_chargers()
    gw.debug(f"[view_active_chargers] active_db={db_active}")
    gw.debug(f"[view_active_chargers] transactions={list(txs.keys())}")

    all_chargers = set(db_active) | set(txs)
    gw.debug(
        f"[view_active_chargers] all_chargers={sorted(all_chargers)}"
    )
    html = [
        '<link rel="stylesheet" href="/static/ocpp/csms/charger_status.css">',
        '<script src="/static/render.js"></script>',
        '<script src="/static/ocpp/csms/charger_status.js"></script>',
        "<h1>OCPP Status Dashboard</h1>"
    ]
    if msg:
        html.append(f'<p class="error">{msg}</p>')


    # Abnormal status warning
    ab_status = {
        cid: info
        for cid in all_chargers
        if (info := gw.ocpp.data.get_connection(cid)) and info.get("status")
    }
    if ab_status:
        html.append(
            '<div class="ocpp-alert">'
            "⚠️ Abnormal Charger Status Detected:<ul>"
        )
        for cid, err in sorted(ab_status.items()):
            status = err.get("status", "")
            error_code = err.get("errorCode", "")
            info = err.get("info", "")
            ts = err.get("timestamp", "")
            msg = f"<b>{cid}</b>: {status}/{error_code}"
            if info: msg += f" ({info})"
            if ts: msg += f" <span class='timestamp'>@{ts}</span>"
            html.append(f"<li>{msg}</li>")
        html.append("</ul></div>")

    # --- The key block for autorefresh ---
    html.append(
        '<div id="charger-list" gw-render="charger_list" gw-refresh="5" gw-click="refresh">'
    )
    if not all_chargers:
        html.append('<p><em>No chargers connected or transactions seen yet.</em></p>')
    else:
        for cid in sorted(all_chargers):
            tx = txs.get(cid)
            conn_info = gw.ocpp.data.get_connection(cid) or {}
            raw_hb = conn_info.get("last_heartbeat")
            state = get_charger_state(cid, tx, raw_hb)
            html.append(_render_charger_card(cid, tx, state, raw_hb, show_controls=False))
    html.append('</div>')

    ws_url = gw.web.build_ws_url()
    html.append(f"""
    <div class="ocpp-wsbar">
      <input type="text" id="ocpp-ws-url" value="{ws_url}" readonly
        style="flex:1;font-family:monospace;font-size:1em;
               padding:10px 6px;background:#222;color:#fff;
               border:1px solid #333;border-radius:5px;min-width:160px;max-width:530px;"/>
      <button id="copy-ws-url-btn"
        style="padding:6px 16px;font-size:1em;border-radius:5px;
               border:1px solid #444;background:#444;color:#fff;cursor:pointer">
        Copy
      </button>
      <a href="/ocpp/evcs/cp-simulator" style="margin-left:1.3em">Simulator</a>
    </div>
    """)
    return "".join(html)

def render_charger_list(**kwargs):
    """
    Regenerate the full charger list HTML (all cards).
    No parsing of incoming HTML; just returns a new block of HTML for charger-list.
    Called via POST (or GET) from render.js, possibly with params in kwargs.
    """
    global _active_cons, _msg_log
    gw.debug("[OCPP] Render CL")
    txs = gw.ocpp.data.get_active_transactions()
    db_active = gw.ocpp.data.get_active_chargers()
    all_chargers = set(db_active) | set(txs)
    html = []
    if not all_chargers:
        html.append('<p><em>No chargers connected or transactions seen yet.</em></p>')
    else:
        for cid in sorted(all_chargers):
            tx = txs.get(cid)
            conn_info = gw.ocpp.data.get_connection(cid) or {}
            raw_hb = conn_info.get("last_heartbeat")
            state = get_charger_state(cid, tx, raw_hb)
            html.append(_render_charger_card(cid, tx, state, raw_hb, show_controls=False))
    return "\n".join(html)

def view_charger_detail(*, charger_id=None, **_):
    """Detail view for a single charger with live log."""
    if not charger_id:
        return redirect("/ocpp/csms/active-chargers")
    # Allow viewing details even if the charger hasn't connected yet.
    # If the ID truly doesn't exist we simply render an empty placeholder
    # instead of redirecting back to the dashboard.

    msg = ""
    if request.method == "POST":
        action = request.forms.get("action")
        if action:
            try:
                dispatch_action(charger_id, action)
                msg = f"Action {action} sent"
            except Exception as e:
                gw.error(f"Failed to dispatch action {action} to {charger_id}: {e}")
                msg = f"Error: {e}"

    tx = gw.ocpp.data.get_active_transaction(charger_id)
    conn_info = gw.ocpp.data.get_connection(charger_id) or {}
    raw_hb = conn_info.get("last_heartbeat")
    state = get_charger_state(charger_id, tx, raw_hb)
    now = datetime.utcnow()
    since_default = (now - timedelta(days=1)).date().isoformat()
    until_default = now.date().isoformat()
    since = request.query.get('since') or since_default
    until = request.query.get('until') or until_default

    html = [
        '<link rel="stylesheet" href="/static/ocpp/csms/charger_status.css">',
        '<script src="/static/render.js"></script>',
        f'<h1><a href="/ocpp/csms/active-chargers">All Chargers</a> / {charger_id} Details</h1>'
    ]
    if msg:
        html.append(f'<p class="error">{msg}</p>')

    html.append(
        f'<div id="charger-info" gw-render="charger_info" gw-refresh="5" gw-click="refresh" data-charger-id="{charger_id}">' +
        _render_charger_card(charger_id, tx, state, raw_hb) +
        '</div>'
    )

    html.append(
        f'''<form id="tx-range" method="get" style="margin:1em 0;">
            <input type="hidden" name="charger_id" value="{charger_id}">
            <label>From: <input type="date" name="since" value="{since}"></label>
            <label>To: <input type="date" name="until" value="{until}"></label>
            <button type="submit">Apply</button>
        </form>'''
    )

    html.append(
        f'<div id="charger-transactions" gw-render="charger_transactions" '
        f'data-charger-id="{charger_id}" data-since="{since}" data-until="{until}">' +
        render_charger_transactions(charger_id=charger_id, since=since, until=until) +
        '</div>'
    )

    html.append(
        f'<div id="charger-log" gw-render="charger_log" gw-refresh="2" gw-click="refresh" data-charger-id="{charger_id}">' +
        render_charger_log(charger_id=charger_id) +
        '</div>'
    )

    return "".join(html)

def render_charger_info(*, charger_id=None, chargerId=None, **_):
    cid = charger_id or chargerId
    if not cid:
        return ""
    tx = gw.ocpp.data.get_active_transaction(cid)
    conn_info = gw.ocpp.data.get_connection(cid) or {}
    raw_hb = conn_info.get("last_heartbeat")
    state = get_charger_state(cid, tx, raw_hb)
    return _render_charger_card(cid, tx, state, raw_hb)

def render_charger_log(*, charger_id=None, chargerId=None, **_):
    cid = charger_id or chargerId
    if not cid:
        return ""
    lines = globals().get("_msg_log", {}).get(cid, [])[-50:]
    esc = lambda s: html.escape(s)
    return '<pre>' + '\n'.join(esc(line) for line in lines) + '</pre>'

def render_charger_transactions(*, charger_id=None, chargerId=None, since=None, until=None, **_):
    cid = charger_id or chargerId
    if not cid:
        return ""
    since = since or request.forms.get('since') or request.query.get('since')
    until = until or request.forms.get('until') or request.query.get('until')

    def to_epoch(date_str):
        if not date_str:
            return None
        try:
            dt = datetime.fromisoformat(date_str)
            if len(date_str) == 10:
                return int(dt.timestamp())
            return int(dt.timestamp())
        except Exception:
            return None

    start_ts = to_epoch(since)
    end_ts = to_epoch(until)
    rows = list(
        gw.ocpp.data.iter_transactions(
            cid,
            start=start_ts,
            end=end_ts,
            sort="start_time",
            order="desc",
            limit=50,
        )
    )

    def fmt(ts):
        if not ts:
            return "-"
        try:
            return datetime.utcfromtimestamp(int(ts)).isoformat() + "Z"
        except Exception:
            return str(ts)

    html = [
        '<table class="ocpp-details">',
        '<tr><th>ID</th><th>Start</th><th>Stop</th><th>Meter Δ(kWh)</th><th>Reason</th></tr>'
    ]
    for r in rows:
        delta = (r[5] or 0) - (r[4] or 0)
        html.append(
            f"<tr><td>{r[1]}</td><td>{fmt(r[2])}</td><td>{fmt(r[3])}</td><td>{round(delta/1000.0,3)}</td><td>{r[6] or ''}</td></tr>"
        )
    html.append('</table>')
    return '\n'.join(html)

...

def dispatch_action(charger_id: str, action: str):
    """
    Dispatch a remote admin action to the charger over OCPP via websocket.
    """
    ws = globals().get("_active_cons", {}).get(charger_id)
    if not ws:
        raise HTTPError(404, "No active connection")
    msg_id = str(uuid.uuid4())

    # Compose and send the appropriate OCPP message for the requested action
    msg_text = None
    if action == "remote_stop":
        tx = gw.ocpp.data.get_active_transaction(charger_id)
        if not tx:
            raise HTTPError(404, "No transaction to stop")
        msg_text = json.dumps([2, msg_id, "RemoteStopTransaction",
                               {"transactionId": tx["transactionId"]}])
        coro = ws.send_text(msg_text)
    elif action.startswith("reset_"):
        _, mode = action.split("_", 1)
        msg_text = json.dumps([2, msg_id, "Reset", {"type": mode.capitalize()}])
        coro = ws.send_text(msg_text)
    elif action == "disconnect":
        coro = ws.close(code=1000, reason="Admin disconnect")
    else:
        raise HTTPError(400, f"Unknown action: {action}")

    loop = globals().get("_csms_loop")
    if loop:
        loop.call_soon_threadsafe(lambda: loop.create_task(coro))
    else:
        gw.warn("No CSMS event loop; action not sent")

    if msg_text:
        globals().setdefault("_msg_log", {}).setdefault(charger_id, []).append(f"< {msg_text}")

    return {"status": "requested", "messageId": msg_id}

...

# Calculation tools

def extract_meter(tx):
    """
    Return the latest Energy.Active.Import.Register (kWh) from MeterValues or meterStop.
    """
    if not tx:
        return "-"
    # Try meterStop first
    if tx.get("meterStop") is not None:
        try:
            return float(tx["meterStop"]) / 1000.0  # assume Wh, convert to kWh
        except Exception:
            return tx["meterStop"]
    # Try MeterValues: last entry, find Energy.Active.Import.Register
    mv = tx.get("MeterValues", [])
    if mv:
        last_mv = mv[-1]
        for sv in last_mv.get("sampledValue", []):
            if sv.get("measurand") == "Energy.Active.Import.Register":
                val = sv.get("value")
                try:
                    val_f = float(val)
                    if sv.get("unit") == "Wh":
                        val_f = val_f / 1000.0
                    return val_f
                except Exception:
                    return val
    elif tx.get("transactionId") is not None and tx.get("charger_id"):
        val = gw.ocpp.data.get_latest_meter_value(
            tx["charger_id"], tx["transactionId"]
        )
        if val is not None:
            return val
    return "-"


def power_consumed(tx):
    """Calculate power consumed in kWh from transaction's meter values (Energy.Active.Import.Register)."""
    if not tx:
        return 0.0

    # Try to use MeterValues if present and well-formed
    meter_values = tx.get("MeterValues", [])
    energy_vals = []
    for entry in meter_values:
        for sv in entry.get("sampledValue", []):
            if sv.get("measurand") == "Energy.Active.Import.Register":
                val = sv.get("value")
                try:
                    val_f = float(val)
                    if sv.get("unit") == "Wh":
                        val_f = val_f / 1000.0
                    energy_vals.append(val_f)
                except Exception:
                    pass

    meter_start = tx.get("meterStart")
    start_val = None
    if energy_vals:
        start_val = energy_vals[0]
    elif meter_start is not None:
        try:
            start_val = float(meter_start) / 1000.0
        except Exception:
            start_val = None

    end_val = None
    if energy_vals:
        end_val = energy_vals[-1]
    elif tx.get("meterStop") is not None:
        try:
            end_val = float(tx["meterStop"]) / 1000.0
        except Exception:
            end_val = None
    elif tx.get("transactionId") is not None and tx.get("charger_id"):
        latest = gw.ocpp.data.get_latest_meter_value(
            tx["charger_id"], tx["transactionId"]
        )
        if latest is not None:
            end_val = latest

    if start_val is not None and end_val is not None:
        return round(end_val - start_val, 3)

    # Fallback to meterStart/meterStop if no sampled values
    meter_stop = tx.get("meterStop")
    # handle int or float or None
    try:
        if meter_start is not None and meter_stop is not None:
            return round(float(meter_stop) / 1000.0 - float(meter_start) / 1000.0, 3)
        if meter_start is not None:
            return 0.0
    except Exception:
        pass

    return 0.0

def archive_energy(charger_id, transaction_id, meter_values):
    """
    Store MeterValues for a charger/transaction as a dated file for graphing.
    """
    date_str = datetime.utcnow().strftime("%Y-%m-%d")
    base = gw.resource("work", "etron", "graphs", charger_id)
    os.makedirs(base, exist_ok=True)
    # File name: <date>_<txn_id>.json (add .json for safety)
    file_path = os.path.join(base, f"{date_str}_{transaction_id}.json")
    with open(file_path, "w") as f:
        json.dump(meter_values, f, indent=2)
    return file_path

def archive_transaction(charger_id, tx):
    """Write a transaction record as JSON in work/ocpp/records."""
    try:
        connector = tx.get("connectorId", 0)
        txn_id = tx.get("transactionId")
        if txn_id is None:
            return None
        base = gw.resource("work", "ocpp", "records", charger_id)
        os.makedirs(base, exist_ok=True)
        file_path = os.path.join(base, f"{connector}_{txn_id}.dat")
        with open(file_path, "w") as f:
            json.dump(tx, f, indent=2)
        return file_path
    except Exception:
        gw.exception("Failed to archive transaction")
        return None

def view_energy_graph(*, charger_id=None, date=None, **_):
    """
    Render a page with a graph for a charger's session by date.
    """
    import glob
    html = ['<link rel="stylesheet" href="/static/ocpp/csms/charger_status.css">']
    html.append('<h1>Charger Transaction Graph</h1>')

    # Form for charger/date selector
    graph_dir = gw.resource("work", "etron", "graphs")
    charger_dirs = sorted(os.listdir(graph_dir)) if os.path.isdir(graph_dir) else []
    txn_files = []
    if charger_id:
        cdir = os.path.join(graph_dir, charger_id)
        if os.path.isdir(cdir):
            txn_files = sorted(glob.glob(os.path.join(cdir, "*.json")))
    html.append('<form method="get" action="/ocpp/csms/energy-graph" style="margin-bottom:2em;">')
    html.append('<label>Charger: <select name="charger_id">')
    html.append('<option value="">(choose)</option>')
    for cid in charger_dirs:
        sel = ' selected' if cid == charger_id else ''
        html.append(f'<option value="{cid}"{sel}>{cid}</option>')
    html.append('</select></label> ')
    if txn_files:
        html.append('<label>Transaction Date: <select name="date">')
        html.append('<option value="">(choose)</option>')
        for fn in txn_files:
            # Filename: YYYY-MM-DD_<txn_id>.json
            dt = os.path.basename(fn).split("_")[0]
            sel = ' selected' if dt == date else ''
            html.append(f'<option value="{dt}"{sel}>{dt}</option>')
        html.append('</select></label> ')
    html.append('<button type="submit">Show</button></form>')

    # Load and render the graph if possible
    graph_data = []
    if charger_id and date:
        base = os.path.join(graph_dir, charger_id)
        match = glob.glob(os.path.join(base, f"{date}_*.json"))
        if match:
            with open(match[0]) as f:
                graph_data = json.load(f)
        # Graph placeholder: (replace with your JS plotting lib)
        html.append('<div style="background:#222;border-radius:1em;padding:1.5em;min-height:320px;">')
        if graph_data:
            html.append('<h3>Session kWh Over Time</h3>')
            html.append('<pre style="color:#fff;font-size:1.02em;">')
            # Show simple table (replace with a chart)
            html.append("Time                | kWh\n---------------------|------\n")
            for mv in graph_data:
                ts = mv.get("timestampStr", "-")
                kwh = "-"
                for sv in mv.get("sampledValue", []):
                    if sv.get("measurand") == "Energy.Active.Import.Register":
                        kwh = sv.get("value")
                html.append(f"{ts:21} | {kwh}\n")
            html.append('</pre>')
        else:
            html.append("<em>No data available for this session.</em>")
        html.append('</div>')

    return "".join(html)


def purge(*, database: bool = False, logs: bool = False):
    """Clear in-memory CSMS data and optionally purge persistent storage."""

    globals().get("_active_cons", {}).clear()
    globals().get("_msg_log", {}).clear()
    gw.info("[OCPP] In-memory state purged.")

    if database:
        conn = gw.ocpp.data.open_db()
        gw.sql.execute("DELETE FROM transactions", connection=conn)
        gw.sql.execute("DELETE FROM meter_values", connection=conn)
        gw.sql.execute("DELETE FROM errors", connection=conn)
        gw.info("[OCPP] Database records purged.")

    if logs:
        for path in [gw.resource("work", "ocpp", "records"),
                     gw.resource("work", "etron", "graphs")]:
            if os.path.isdir(path):
                shutil.rmtree(path)
                os.makedirs(path, exist_ok=True)
        gw.info("[OCPP] Log files purged.")<|MERGE_RESOLUTION|>--- conflicted
+++ resolved
@@ -403,10 +403,8 @@
 
 def _render_charger_card(cid, tx, state, raw_hb, *, show_controls=True):
     """Render a charger card with the appropriate status stripe."""
-<<<<<<< HEAD
     from datetime import datetime
-=======
->>>>>>> 73192cff
+
     status_class = f"status-{state}"
     tx_id       = tx.get("transactionId") if tx else '-'
     meter_start = tx.get("meterStart") if tx else '-'
@@ -431,27 +429,20 @@
             dt = datetime.fromisoformat(str(raw_hb).replace("Z", "+00:00"))
             latest_hb = dt.strftime("%Y-%m-%d %H:%M:%S")
         except Exception:
-<<<<<<< HEAD
             try:
                 dt = datetime.utcfromtimestamp(int(float(raw_hb)))
                 latest_hb = dt.strftime("%Y-%m-%d %H:%M:%S")
             except Exception:
                 latest_hb = str(raw_hb)
-=======
-            latest_hb = raw_hb
->>>>>>> 73192cff
 
     conn = gw.ocpp.data.get_connection(cid) or {}
     last_msg_ts = conn.get("last_msg")
     if last_msg_ts:
         try:
-<<<<<<< HEAD
+
             last_updated = (
                 datetime.utcfromtimestamp(int(float(last_msg_ts))).isoformat() + "Z"
             )
-=======
-            last_updated = datetime.utcfromtimestamp(int(last_msg_ts)).strftime("%Y-%m-%d %H:%M:%S")
->>>>>>> 73192cff
         except Exception:
             last_updated = str(last_msg_ts)
     else:
