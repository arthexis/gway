# file: projects/ocpp/csms.py
# web.app path: ocpp/csms/

import json
import os
import shutil
import time
import uuid
import traceback
import asyncio
import html
from datetime import datetime, timedelta
from fastapi import WebSocket, WebSocketDisconnect
from starlette.websockets import WebSocketState
from bottle import request, redirect, HTTPError

from gway import gw


def _is_ws_live(cid: str) -> bool:
    """Return True if the charger has an active websocket connection."""
    ws = globals().get("_active_cons", {}).get(cid)
    if not ws:
        return False
    try:
        return ws.application_state == WebSocketState.CONNECTED
    except Exception:
        return True

    
def setup_app(*,
    app=None,
    location=None,
    authorize=None,
    email=None,
    auth="disabled",
):
    global _transactions, _active_cons, _latest_heartbeat, _abnormal_status, _msg_log
    # no globals needed here; dictionaries are modified in-place
    email = email if isinstance(email, str) else (gw.resolve('[ADMIN_EMAIL]') if email else email)

    auth_required = str(auth).strip().lower() not in {
        "none", "false", "disabled", "optional"
    }

    oapp = app
    from fastapi import FastAPI as _FastAPI
    match app:
        case _FastAPI() as f:
            app = f
            _is_new_app = False
        case list() | tuple() as seq:
            app = next((x for x in seq if isinstance(x, _FastAPI)), None)
            _is_new_app = app is None
        case None:
            _is_new_app = True
        case _ if isinstance(app, _FastAPI):
            _is_new_app = False
        case _ if hasattr(app, "__iter__") and not isinstance(app, (str, bytes, bytearray)):
            app = next((x for x in app if isinstance(x, _FastAPI)), None)
            _is_new_app = app is None
        case _:
            _is_new_app = app is None or not isinstance(app, _FastAPI)
    if _is_new_app:
        app = _FastAPI()

    validator = None
    if isinstance(authorize, str):
        validator = gw[authorize]
    elif callable(authorize):
        validator = authorize

    @app.websocket("/{path:path}")
    async def websocket_ocpp(websocket: WebSocket, path: str):
        global _csms_loop, _transactions, _active_cons, _latest_heartbeat, _abnormal_status, _msg_log
        if auth_required:
            if not gw.web.auth.check_websocket_auth(websocket):
                await websocket.close(code=4401, reason="Unauthorized")
                gw.warn(f"[OCPP] Unauthorized WebSocket connection attempt for charger_id={path}")
                return

        g = globals()
        g.setdefault("_transactions", {})
        g.setdefault("_active_cons", {})
        g.setdefault("_latest_heartbeat", {})
        g.setdefault("_abnormal_status", {})
        g.setdefault("_msg_log", {})

        _csms_loop = asyncio.get_running_loop()
        charger_id = path.strip("/").split("/")[-1]
        gw.info(f"[OCPP] WebSocket connected: charger_id={charger_id}")

        def call_authorize(payload, action):
            if not validator:
                return True
            try:
                return bool(
                    validator(
                        payload=payload,
                        charger_id=charger_id,
                        action=action,
                    )
                )
            except Exception as e:
                gw.error(f"[OCPP] authorization failed: {e}")
                gw.debug(traceback.format_exc())
                return False

        protos = websocket.headers.get("sec-websocket-protocol", "").split(",")
        protos = [p.strip() for p in protos if p.strip()]
        if "ocpp1.6" in protos:
            await websocket.accept(subprotocol="ocpp1.6")
        else:
            await websocket.accept()

        _active_cons[charger_id] = websocket

        try:
            while True:
                raw = await websocket.receive_text()
                gw.info(f"[OCPP:{charger_id}] → {raw}")
                globals().setdefault("_msg_log", {}).setdefault(charger_id, []).append(f"> {raw}")
                try:
                    msg = json.loads(raw)
                except json.JSONDecodeError:
                    gw.warn(f"[OCPP:{charger_id}] Received non-JSON message: {raw!r}")
                    continue

                if isinstance(msg, list) and msg[0] == 2:
                    message_id, action = msg[1], msg[2]
                    payload = msg[3] if len(msg) > 3 else {}
                    gw.debug(f"[OCPP:{charger_id}] Action={action} Payload={payload}")

                    response_payload = {}

                    if action == "Authorize":
                        status = "Accepted" if call_authorize(payload, action) else "Rejected"
                        response_payload = {"idTagInfo": {"status": status}}

                    elif action == "BootNotification":
                        response_payload = {
                            "currentTime": datetime.utcnow().isoformat() + "Z",
                            "interval": 300,
                            "status": "Accepted"
                        }

                    elif action == "Heartbeat":
                        response_payload = {"currentTime": datetime.utcnow().isoformat() + "Z"}

                    elif action == "StartTransaction":
                        gw.debug(f"[OCPP] {action} {_transactions} {_active_cons}")
                        if not call_authorize(payload, action):
                            response_payload = {"transactionId": 0, "idTagInfo": {"status": "Rejected"}}
                        else:
                            now = int(time.time())
                            transaction_id = now
                            _transactions[charger_id] = {
                                "syncStart": 1,
                                "connectorId": payload.get("connectorId"),
                                "idTagStart": payload.get("idTag"),
                                "meterStart": payload.get("meterStart"),
                                "reservationId": payload.get("reservationId", -1),
                                "startTime": now,
                                "startTimeStr": datetime.utcfromtimestamp(now).isoformat() + "Z",
                                "startMs": int(time.time() * 1000) % 1000,
                                "transactionId": transaction_id,
                                "MeterValues": []
                            }
                            cp_ts = None
                            if payload.get("timestamp"):
                                try:
                                    cp_ts = int(datetime.fromisoformat(payload["timestamp"].rstrip("Z")).timestamp())
                                except Exception:
                                    cp_ts = None
                            gw.ocpp.data.record_transaction_start(
                                charger_id,
                                transaction_id,
                                now,
                                id_tag=payload.get("idTag"),
                                meter_start=payload.get("meterStart"),
                                charger_timestamp=cp_ts,
                            )
                            response_payload = {
                                "transactionId": transaction_id,
                                "idTagInfo": {"status": "Accepted"}
                            }
                            gw.debug(f"[OCPP] {action} {_transactions} {_active_cons}")

                        if email:
                            subject = f"OCPP: Charger {charger_id} STARTED transaction {transaction_id}"
                            body = (
                                f"Charging session started.\n"
                                f"Charger: {charger_id}\n"
                                f"idTag: {payload.get('idTag')}\n"
                                f"Connector: {payload.get('connectorId')}\n"
                                f"Start Time: {datetime.utcfromtimestamp(now).isoformat()}Z\n"
                                f"Transaction ID: {transaction_id}\n"
                                f"Meter Start: {payload.get('meterStart')}\n"
                                f"Reservation ID: {payload.get('reservationId', -1)}"
                            )
                            gw.mail.send(subject, body, to=email)

                    elif action == "MeterValues":
<<<<<<< HEAD
                        tx = _transactions.get(charger_id)
=======
                        gw.debug(f"[OCPP] {action} {_transactions} {_active_cons} {charger_id=}")
                        tx = globals().get("_transactions", {}).get(charger_id)
>>>>>>> e960a6ff
                        if not tx:
                            gw.warning(f"No transaction for {charger_id=}")
                        if tx:
                            for entry in payload.get("meterValue", []):
                                ts = entry.get("timestamp")
                                ts_epoch = (
                                    int(datetime.fromisoformat(ts.rstrip("Z")).timestamp())
                                    if ts else int(time.time())
                                )
                                sampled = []
                                for sv in entry.get("sampledValue", []):
                                    val = sv.get("value")
                                    unit = sv.get("unit", "")
                                    measurand = sv.get("measurand", "")
                                    try:
                                        fval = float(val)
                                        if unit == "Wh":
                                            fval = fval / 1000.0
                                        sampled.append({
                                            "value": fval,
                                            "unit": "kWh" if unit == "Wh" else unit,
                                            "measurand": measurand,
                                            "context": sv.get("context", ""),
                                        })
                                        gw.ocpp.data.record_meter_value(
                                            charger_id,
                                            tx.get("transactionId"),
                                            ts_epoch,
                                            measurand,
                                            fval,
                                            "kWh" if unit == "Wh" else unit,
                                            sv.get("context", ""),
                                        )
                                    except Exception:
                                        continue
                                tx["MeterValues"].append({
                                    "timestamp": ts_epoch,
                                    "timestampStr": datetime.utcfromtimestamp(ts_epoch).isoformat() + "Z",
                                    "timeMs": int(time.time() * 1000) % 1000,
                                    "sampledValue": sampled,
                                })
                        response_payload = {}

                    elif action == "StopTransaction":
                        now = int(time.time())
                        tx = globals().get("_transactions", {}).get(charger_id)
                        if tx:
                            if tx.get("MeterValues"):
                                try:
                                    archive_energy(charger_id, tx["transactionId"], tx["MeterValues"])
                                except Exception as e:
                                    gw.error("Error recording energy chart.")
                                    gw.exception(e)
                            tx.update({
                                "syncStop": 1,
                                "idTagStop": payload.get("idTag"),
                                "meterStop": payload.get("meterStop"),
                                "stopTime": now,
                                "stopTimeStr": datetime.utcfromtimestamp(now).isoformat() + "Z",
                                "stopMs": int(time.time() * 1000) % 1000,
                                "reason": 4,
                                "reasonStr": "Local",
                            })
                            cp_stop = None
                            if payload.get("timestamp"):
                                try:
                                    cp_stop = int(datetime.fromisoformat(payload["timestamp"].rstrip("Z")).timestamp())
                                except Exception:
                                    cp_stop = None
                            gw.ocpp.data.record_transaction_stop(
                                charger_id,
                                tx.get("transactionId"),
                                now,
                                meter_stop=payload.get("meterStop"),
                                reason="Local",
                                charger_timestamp=cp_stop,
                            )
                            archive_transaction(charger_id, tx)
                            if location:
                                file_path = gw.resource(
                                    "work", "etron", "records", location,
                                    f"{charger_id}_{tx['transactionId']}.dat"
                                )
                                os.makedirs(os.path.dirname(file_path), exist_ok=True)
                                with open(file_path, "w") as f:
                                    json.dump(tx, f, indent=2)
                        response_payload = {"idTagInfo": {"status": "Accepted"}}

                    elif action == "StatusNotification":
                        status = payload.get("status")
                        error_code = payload.get("errorCode")
                        info = payload.get("info", "")
                        # Only store if abnormal; remove if cleared
                        if is_abnormal_status(status, error_code):
                            _abnormal_status[charger_id] = {
                                "status": status,
                                "errorCode": error_code,
                                "info": info,
                                "timestamp": datetime.utcnow().isoformat() + "Z"
                            }
                            gw.warn(f"[OCPP] Abnormal status for {charger_id}: {status}/{error_code} - {info}")
                            gw.ocpp.data.record_error(charger_id, status, error_code, info)
                        else:
                            if charger_id in _abnormal_status:
                                gw.info(f"[OCPP] Status normalized for {charger_id}: {status}/{error_code}")
                                _abnormal_status.pop(charger_id, None)
                        response_payload = {}

                    else:
                        response_payload = {"status": "Accepted"}

                    response = [3, message_id, response_payload]
                    gw.info(f"[OCPP:{charger_id}] ← {action} => {response_payload}")
                    await websocket.send_text(json.dumps(response))

                elif isinstance(msg, list) and msg[0] == 3:
                    # Handle CALLRESULT, check for Heartbeat ACK to record latest heartbeat time
                    payload = msg[2] if len(msg) > 2 else {}
                    if isinstance(payload, dict) and "currentTime" in payload:
                        # Only update for Heartbeat (or any other call with currentTime)
                        _latest_heartbeat[charger_id] = payload["currentTime"]
                        gw.debug(f"[OCPP:{charger_id}] Updated latest heartbeat to {_latest_heartbeat[charger_id]}")
                    continue

                elif isinstance(msg, list) and msg[0] == 4:
                    gw.info(f"[OCPP:{charger_id}] Received CALLERROR: {msg}")
                    continue

                else:
                    gw.warn(f"[OCPP:{charger_id}] Invalid or unsupported message format: {msg}")

        except WebSocketDisconnect:
            gw.info(f"[OCPP:{charger_id}] WebSocket disconnected")
        except Exception as e:
            gw.error(f"[OCPP:{charger_id}] WebSocket failure: {e}")
            gw.debug(traceback.format_exc())
        finally:
            # Mark the connection as offline but retain the record
            acons = globals().get("_active_cons", {})
            if charger_id in acons:
                gw.warning(f"[OCPP] {charger_id}")
                acons[charger_id] = None

    return (app if not oapp else (oapp, app)) if _is_new_app else oapp

...

def is_abnormal_status(status: str, error_code: str) -> bool:
    """Determine if a status/errorCode is 'abnormal' per OCPP 1.6."""
    status = (status or "").capitalize()
    error_code = (error_code or "").capitalize()
    # Available/NoError or Preparing are 'normal'
    if status in ("Available", "Preparing") and error_code in ("Noerror", "", None):
        return False
    # All Faulted, Unavailable, Suspended, etc. are abnormal
    if status in ("Faulted", "Unavailable", "Suspendedev", "Suspended", "Removed"):
        return True
    if error_code not in ("Noerror", "", None):
        return True
    return False

def get_charger_state(cid, tx, ws_live, raw_hb):
    """
    Determine charger state for stripe:
    - "error": charger is abnormal/faulted
    - "online": live socket, active transaction, not closed
    - "available": live socket, no open transaction
    - "unknown": not live, not abnormal, default
    """
    # Priority: error > online > available > unknown
    if cid in globals().get("_abnormal_status", {}):
        return "error"
    if ws_live and tx and not tx.get("syncStop"):
        return "online"
    if ws_live and (not tx or tx.get("syncStop")):
        return "available"
    return "unknown"

...

def _render_card_controls(cid):
    return f'''
            <form method="post" action="" class="charger-action-form">
              <input type="hidden" name="charger_id" value="{cid}">
              <select name="action" id="action-{cid}" aria-label="Action">
                <option value="remote_stop">Stop</option>
                <option value="reset_soft">Soft Reset</option>
                <option value="reset_hard">Hard Reset</option>
                <option value="disconnect">Disconnect</option>
              </select>
              <div class="charger-actions-btns">
                <button type="submit" name="do" value="send">Send</button>
                <a href="/ocpp/csms/energy-graph?charger_id={cid}" class="graph-btn" target="_blank">Graph</a>
              </div>
            </form>
    '''

def _render_card_link(cid):
    return (
        '<div class="charger-actions-btns">'
        f'<a href="/ocpp/csms/charger-detail?charger_id={cid}" class="graph-btn">Details</a>'
        '</div>'
    )

def _render_charger_card(cid, tx, state, raw_hb, *, show_controls=True):
    """
    Render a charger card with the right status stripe (state: "online", "available", "error", "unknown").
    """
    status_class = f"status-{state}"
    tx_id       = tx.get("transactionId") if tx else '-'
    meter_start = tx.get("meterStart") if tx else '-'
    latest      = (
        tx.get("meterStop")
        if tx and tx.get("meterStop") is not None
        else (tx["MeterValues"][-1].get("meter") if tx and tx.get("MeterValues") else 'None')
    )
    power  = power_consumed(tx)
    status = "Closed" if tx and tx.get("syncStop") else "Open" if tx else '-'
    latest_hb = "-"
    if raw_hb:
        try:
            from datetime import datetime
            dt = datetime.fromisoformat(raw_hb.replace("Z", "+00:00")).astimezone()
            latest_hb = dt.strftime("%Y-%m-%d %H:%M:%S")
        except Exception:
            latest_hb = raw_hb

    last_updated = tx.get("last_updated", raw_hb or "") if tx else (raw_hb or "")

    controls_html = _render_card_controls(cid) if show_controls else _render_card_link(cid)
    details_html = ''

    return f'''
    <div class="charger-card {status_class}" id="charger-{cid}">
      <input type="hidden" name="last_updated" value="{last_updated}">
      <table class="charger-layout">
        <tr>
          <td class="charger-info-td">
            <table class="charger-info-table">
              <tr>
                <td class="label">ID</td>
                <td class="value">{cid}</td>
              </tr>
              <tr>
                <td class="label">TXN</td>
                <td class="value">{tx_id}</td>
              </tr>
              <tr>
                <td class="label">Start</td>
                <td class="value">{meter_start}</td>
                <td class="label">Latest</td>
                <td class="value">{latest}</td>
              </tr>
              <tr>
                <td class="label">kWh.</td>
                <td class="value">{power}</td>
                <td class="label">Last HB</td>
                <td class="value">{latest_hb}</td>
              </tr>
              <tr>
                <td class="label">Status</td>
                <td class="value" colspan="3">{status}</td>
              </tr>
            </table>
          </td>
          <td class="charger-actions-td">
            {controls_html}
          </td>
        </tr>
      </table>
      {details_html}
    </div>
    '''

def view_active_chargers(*, action=None, charger_id=None, **_):
    """
    Card-based OCPP dashboard: summary of currently active chargers.
    Renders <div id="charger-list" gw-render="charger_list" gw-refresh="5">
    so the client can periodically refresh the list via render.js.
    """
    global _transactions, _active_cons, _latest_heartbeat, _abnormal_status, _msg_log
    msg = ""
    gw.debug(
        f"[view_active_chargers] start: action={action} charger_id={charger_id}"
    )
    if request.method == "POST":
        action = request.forms.get("action")
        charger_id = request.forms.get("charger_id")
        if action and charger_id:
            try:
                dispatch_action(charger_id, action)
                msg = f"Action {action} sent"
            except Exception as e:
                gw.error(f"Failed to dispatch action {action} to {charger_id}: {e}")
                msg = f"Error: {e}"

    acons = globals().get("_active_cons", {})
    txs = globals().get("_transactions", {})
    gw.debug(
        f"[view_active_chargers] active_cons={list(acons.keys())}"
    )
    gw.debug(
        f"[view_active_chargers] transactions={list(txs.keys())}"
    )

    all_chargers = set(acons) | set(txs)
    gw.debug(
        f"[view_active_chargers] all_chargers={sorted(all_chargers)}"
    )
    html = [
        '<link rel="stylesheet" href="/static/ocpp/csms/charger_status.css">',
        '<script src="/static/render.js"></script>',
        '<script src="/static/ocpp/csms/charger_status.js"></script>',
        "<h1>OCPP Status Dashboard</h1>"
    ]
    if msg:
        html.append(f'<p class="error">{msg}</p>')


    # Abnormal status warning
    ab_status = globals().get("_abnormal_status", {})
    if ab_status:
        html.append(
            '<div class="ocpp-alert">'
            "⚠️ Abnormal Charger Status Detected:<ul>"
        )
        for cid, err in sorted(ab_status.items()):
            status = err.get("status", "")
            error_code = err.get("errorCode", "")
            info = err.get("info", "")
            ts = err.get("timestamp", "")
            msg = f"<b>{cid}</b>: {status}/{error_code}"
            if info: msg += f" ({info})"
            if ts: msg += f" <span class='timestamp'>@{ts}</span>"
            html.append(f"<li>{msg}</li>")
        html.append("</ul></div>")

    # --- The key block for autorefresh ---
    html.append(
        '<div id="charger-list" gw-render="charger_list" gw-refresh="5" gw-click="refresh">'
    )
    if not all_chargers:
        html.append('<p><em>No chargers connected or transactions seen yet.</em></p>')
    else:
        for cid in sorted(all_chargers):
            ws_live = _is_ws_live(cid)
            tx = globals().get("_transactions", {}).get(cid)
            raw_hb = globals().get("_latest_heartbeat", {}).get(cid)
            state = get_charger_state(cid, tx, ws_live, raw_hb)
            html.append(_render_charger_card(cid, tx, state, raw_hb, show_controls=False))
    html.append('</div>')

    ws_url = gw.web.build_ws_url()
    html.append(f"""
    <div class="ocpp-wsbar">
      <input type="text" id="ocpp-ws-url" value="{ws_url}" readonly
        style="flex:1;font-family:monospace;font-size:1em;
               padding:10px 6px;background:#222;color:#fff;
               border:1px solid #333;border-radius:5px;min-width:160px;max-width:530px;"/>
      <button id="copy-ws-url-btn"
        style="padding:6px 16px;font-size:1em;border-radius:5px;
               border:1px solid #444;background:#444;color:#fff;cursor:pointer">
        Copy
      </button>
      <a href="/ocpp/evcs/cp-simulator" style="margin-left:1.3em">Simulator</a>
    </div>
    """)
    return "".join(html)

def render_charger_list(**kwargs):
    """
    Regenerate the full charger list HTML (all cards).
    No parsing of incoming HTML; just returns a new block of HTML for charger-list.
    Called via POST (or GET) from render.js, possibly with params in kwargs.
    """
    global _transactions, _active_cons, _latest_heartbeat, _abnormal_status, _msg_log
    gw.debug(f"[OCPP] Render CL {globals().get('_latest_heartbeat', {})=}")
    acons = globals().get("_active_cons", {})
    txs = globals().get("_transactions", {})
    all_chargers = set(acons) | set(txs)
    html = []
    if not all_chargers:
        html.append('<p><em>No chargers connected or transactions seen yet.</em></p>')
    else:
        for cid in sorted(all_chargers):
            ws_live = _is_ws_live(cid)
            tx = globals().get("_transactions", {}).get(cid)
            raw_hb = globals().get("_latest_heartbeat", {}).get(cid)
            state = get_charger_state(cid, tx, ws_live, raw_hb)
            html.append(_render_charger_card(cid, tx, state, raw_hb, show_controls=False))
    return "\n".join(html)

def view_charger_detail(*, charger_id=None, **_):
    """Detail view for a single charger with live log."""
    if not charger_id:
        return redirect("/ocpp/csms/active-chargers")
    # Allow viewing details even if the charger hasn't connected yet.
    # If the ID truly doesn't exist we simply render an empty placeholder
    # instead of redirecting back to the dashboard.

    msg = ""
    if request.method == "POST":
        action = request.forms.get("action")
        if action:
            try:
                dispatch_action(charger_id, action)
                msg = f"Action {action} sent"
            except Exception as e:
                gw.error(f"Failed to dispatch action {action} to {charger_id}: {e}")
                msg = f"Error: {e}"

    ws_live = _is_ws_live(charger_id)
    tx = globals().get("_transactions", {}).get(charger_id)
    raw_hb = globals().get("_latest_heartbeat", {}).get(charger_id)
    state = get_charger_state(charger_id, tx, ws_live, raw_hb)
    now = datetime.utcnow()
    since_default = (now - timedelta(days=1)).date().isoformat()
    until_default = now.date().isoformat()
    since = request.query.get('since') or since_default
    until = request.query.get('until') or until_default

    html = [
        '<link rel="stylesheet" href="/static/ocpp/csms/charger_status.css">',
        '<script src="/static/render.js"></script>',
        f'<h1><a href="/ocpp/csms/active-chargers">All Chargers</a> / {charger_id} Details</h1>'
    ]
    if msg:
        html.append(f'<p class="error">{msg}</p>')

    html.append(
        f'<div id="charger-info" gw-render="charger_info" gw-refresh="5" gw-click="refresh" data-charger-id="{charger_id}">' +
        _render_charger_card(charger_id, tx, state, raw_hb) +
        '</div>'
    )

    html.append(
        f'''<form id="tx-range" method="get" style="margin:1em 0;">
            <input type="hidden" name="charger_id" value="{charger_id}">
            <label>From: <input type="date" name="since" value="{since}"></label>
            <label>To: <input type="date" name="until" value="{until}"></label>
            <button type="submit">Apply</button>
        </form>'''
    )

    html.append(
        f'<div id="charger-transactions" gw-render="charger_transactions" '
        f'data-charger-id="{charger_id}" data-since="{since}" data-until="{until}">' +
        render_charger_transactions(charger_id=charger_id, since=since, until=until) +
        '</div>'
    )

    html.append(
        f'<div id="charger-log" gw-render="charger_log" gw-refresh="2" gw-click="refresh" data-charger-id="{charger_id}">' +
        render_charger_log(charger_id=charger_id) +
        '</div>'
    )

    return "".join(html)

def render_charger_info(*, charger_id=None, chargerId=None, **_):
    cid = charger_id or chargerId
    if not cid:
        return ""
    tx = globals().get("_transactions", {}).get(cid)
    raw_hb = globals().get("_latest_heartbeat", {}).get(cid)
    state = get_charger_state(cid, tx, _is_ws_live(cid), raw_hb)
    return _render_charger_card(cid, tx, state, raw_hb)

def render_charger_log(*, charger_id=None, chargerId=None, **_):
    cid = charger_id or chargerId
    if not cid:
        return ""
    lines = globals().get("_msg_log", {}).get(cid, [])[-50:]
    esc = lambda s: html.escape(s)
    return '<pre>' + '\n'.join(esc(line) for line in lines) + '</pre>'

def render_charger_transactions(*, charger_id=None, chargerId=None, since=None, until=None, **_):
    cid = charger_id or chargerId
    if not cid:
        return ""
    since = since or request.forms.get('since') or request.query.get('since')
    until = until or request.forms.get('until') or request.query.get('until')

    def to_epoch(date_str):
        if not date_str:
            return None
        try:
            dt = datetime.fromisoformat(date_str)
            if len(date_str) == 10:
                return int(dt.timestamp())
            return int(dt.timestamp())
        except Exception:
            return None

    start_ts = to_epoch(since)
    end_ts = to_epoch(until)
    rows = list(
        gw.ocpp.data.iter_transactions(
            cid,
            start=start_ts,
            end=end_ts,
            sort="start_time",
            order="desc",
            limit=50,
        )
    )

    def fmt(ts):
        if not ts:
            return "-"
        try:
            return datetime.utcfromtimestamp(int(ts)).isoformat() + "Z"
        except Exception:
            return str(ts)

    html = [
        '<table class="ocpp-details">',
        '<tr><th>ID</th><th>Start</th><th>Stop</th><th>Meter Δ(kWh)</th><th>Reason</th></tr>'
    ]
    for r in rows:
        delta = (r[5] or 0) - (r[4] or 0)
        html.append(
            f"<tr><td>{r[1]}</td><td>{fmt(r[2])}</td><td>{fmt(r[3])}</td><td>{round(delta/1000.0,3)}</td><td>{r[6] or ''}</td></tr>"
        )
    html.append('</table>')
    return '\n'.join(html)

...

def dispatch_action(charger_id: str, action: str):
    """
    Dispatch a remote admin action to the charger over OCPP via websocket.
    """
    ws = globals().get("_active_cons", {}).get(charger_id)
    if not ws:
        raise HTTPError(404, "No active connection")
    msg_id = str(uuid.uuid4())

    # Compose and send the appropriate OCPP message for the requested action
    msg_text = None
    if action == "remote_stop":
        tx = globals().get("_transactions", {}).get(charger_id)
        if not tx:
            raise HTTPError(404, "No transaction to stop")
        msg_text = json.dumps([2, msg_id, "RemoteStopTransaction",
                               {"transactionId": tx["transactionId"]}])
        coro = ws.send_text(msg_text)
    elif action.startswith("reset_"):
        _, mode = action.split("_", 1)
        msg_text = json.dumps([2, msg_id, "Reset", {"type": mode.capitalize()}])
        coro = ws.send_text(msg_text)
    elif action == "disconnect":
        coro = ws.close(code=1000, reason="Admin disconnect")
    else:
        raise HTTPError(400, f"Unknown action: {action}")

    loop = globals().get("_csms_loop")
    if loop:
        loop.call_soon_threadsafe(lambda: loop.create_task(coro))
    else:
        gw.warn("No CSMS event loop; action not sent")

    if msg_text:
        globals().setdefault("_msg_log", {}).setdefault(charger_id, []).append(f"< {msg_text}")

    return {"status": "requested", "messageId": msg_id}

...

# Calculation tools

def extract_meter(tx):
    """
    Return the latest Energy.Active.Import.Register (kWh) from MeterValues or meterStop.
    """
    if not tx:
        return "-"
    # Try meterStop first
    if tx.get("meterStop") is not None:
        try:
            return float(tx["meterStop"]) / 1000.0  # assume Wh, convert to kWh
        except Exception:
            return tx["meterStop"]
    # Try MeterValues: last entry, find Energy.Active.Import.Register
    mv = tx.get("MeterValues", [])
    if mv:
        last_mv = mv[-1]
        for sv in last_mv.get("sampledValue", []):
            if sv.get("measurand") == "Energy.Active.Import.Register":
                val = sv.get("value")
                try:
                    val_f = float(val)
                    if sv.get("unit") == "Wh":
                        val_f = val_f / 1000.0
                    return val_f
                except Exception:
                    return val
    return "-"


def power_consumed(tx):
    """Calculate power consumed in kWh from transaction's meter values (Energy.Active.Import.Register)."""
    if not tx:
        return 0.0

    # Try to use MeterValues if present and well-formed
    meter_values = tx.get("MeterValues", [])
    energy_vals = []
    for entry in meter_values:
        for sv in entry.get("sampledValue", []):
            if sv.get("measurand") == "Energy.Active.Import.Register":
                val = sv.get("value")
                try:
                    val_f = float(val)
                    if sv.get("unit") == "Wh":
                        val_f = val_f / 1000.0
                    energy_vals.append(val_f)
                except Exception:
                    pass

    meter_start = tx.get("meterStart")
    start_val = None
    if energy_vals:
        start_val = energy_vals[0]
    elif meter_start is not None:
        try:
            start_val = float(meter_start) / 1000.0
        except Exception:
            start_val = None

    end_val = None
    if energy_vals:
        end_val = energy_vals[-1]
    elif tx.get("meterStop") is not None:
        try:
            end_val = float(tx["meterStop"]) / 1000.0
        except Exception:
            end_val = None

    if start_val is not None and end_val is not None:
        return round(end_val - start_val, 3)

    # Fallback to meterStart/meterStop if no sampled values
    meter_stop = tx.get("meterStop")
    # handle int or float or None
    try:
        if meter_start is not None and meter_stop is not None:
            return round(float(meter_stop) / 1000.0 - float(meter_start) / 1000.0, 3)
        if meter_start is not None:
            return 0.0
    except Exception:
        pass

    return 0.0

def archive_energy(charger_id, transaction_id, meter_values):
    """
    Store MeterValues for a charger/transaction as a dated file for graphing.
    """
    date_str = datetime.utcnow().strftime("%Y-%m-%d")
    base = gw.resource("work", "etron", "graphs", charger_id)
    os.makedirs(base, exist_ok=True)
    # File name: <date>_<txn_id>.json (add .json for safety)
    file_path = os.path.join(base, f"{date_str}_{transaction_id}.json")
    with open(file_path, "w") as f:
        json.dump(meter_values, f, indent=2)
    return file_path

def archive_transaction(charger_id, tx):
    """Write a transaction record as JSON in work/ocpp/records."""
    try:
        connector = tx.get("connectorId", 0)
        txn_id = tx.get("transactionId")
        if txn_id is None:
            return None
        base = gw.resource("work", "ocpp", "records", charger_id)
        os.makedirs(base, exist_ok=True)
        file_path = os.path.join(base, f"{connector}_{txn_id}.dat")
        with open(file_path, "w") as f:
            json.dump(tx, f, indent=2)
        return file_path
    except Exception:
        gw.exception("Failed to archive transaction")
        return None

def view_energy_graph(*, charger_id=None, date=None, **_):
    """
    Render a page with a graph for a charger's session by date.
    """
    import glob
    html = ['<link rel="stylesheet" href="/static/ocpp/csms/charger_status.css">']
    html.append('<h1>Charger Transaction Graph</h1>')

    # Form for charger/date selector
    graph_dir = gw.resource("work", "etron", "graphs")
    charger_dirs = sorted(os.listdir(graph_dir)) if os.path.isdir(graph_dir) else []
    txn_files = []
    if charger_id:
        cdir = os.path.join(graph_dir, charger_id)
        if os.path.isdir(cdir):
            txn_files = sorted(glob.glob(os.path.join(cdir, "*.json")))
    html.append('<form method="get" action="/ocpp/csms/energy-graph" style="margin-bottom:2em;">')
    html.append('<label>Charger: <select name="charger_id">')
    html.append('<option value="">(choose)</option>')
    for cid in charger_dirs:
        sel = ' selected' if cid == charger_id else ''
        html.append(f'<option value="{cid}"{sel}>{cid}</option>')
    html.append('</select></label> ')
    if txn_files:
        html.append('<label>Transaction Date: <select name="date">')
        html.append('<option value="">(choose)</option>')
        for fn in txn_files:
            # Filename: YYYY-MM-DD_<txn_id>.json
            dt = os.path.basename(fn).split("_")[0]
            sel = ' selected' if dt == date else ''
            html.append(f'<option value="{dt}"{sel}>{dt}</option>')
        html.append('</select></label> ')
    html.append('<button type="submit">Show</button></form>')

    # Load and render the graph if possible
    graph_data = []
    if charger_id and date:
        base = os.path.join(graph_dir, charger_id)
        match = glob.glob(os.path.join(base, f"{date}_*.json"))
        if match:
            with open(match[0]) as f:
                graph_data = json.load(f)
        # Graph placeholder: (replace with your JS plotting lib)
        html.append('<div style="background:#222;border-radius:1em;padding:1.5em;min-height:320px;">')
        if graph_data:
            html.append('<h3>Session kWh Over Time</h3>')
            html.append('<pre style="color:#fff;font-size:1.02em;">')
            # Show simple table (replace with a chart)
            html.append("Time                | kWh\n---------------------|------\n")
            for mv in graph_data:
                ts = mv.get("timestampStr", "-")
                kwh = "-"
                for sv in mv.get("sampledValue", []):
                    if sv.get("measurand") == "Energy.Active.Import.Register":
                        kwh = sv.get("value")
                html.append(f"{ts:21} | {kwh}\n")
            html.append('</pre>')
        else:
            html.append("<em>No data available for this session.</em>")
        html.append('</div>')

    return "".join(html)


def purge(*, database: bool = False, logs: bool = False):
    """Clear in-memory CSMS data and optionally purge persistent storage."""

    globals().get("_transactions", {}).clear()
    globals().get("_active_cons", {}).clear()
    globals().get("_latest_heartbeat", {}).clear()
    globals().get("_abnormal_status", {}).clear()
    globals().get("_msg_log", {}).clear()
    gw.info("[OCPP] In-memory state purged.")

    if database:
        conn = gw.ocpp.data.open_db()
        gw.sql.execute("DELETE FROM transactions", connection=conn)
        gw.sql.execute("DELETE FROM meter_values", connection=conn)
        gw.sql.execute("DELETE FROM errors", connection=conn)
        gw.info("[OCPP] Database records purged.")

    if logs:
        for path in [gw.resource("work", "ocpp", "records"),
                     gw.resource("work", "etron", "graphs")]:
            if os.path.isdir(path):
                shutil.rmtree(path)
                os.makedirs(path, exist_ok=True)
        gw.info("[OCPP] Log files purged.")<|MERGE_RESOLUTION|>--- conflicted
+++ resolved
@@ -201,12 +201,8 @@
                             gw.mail.send(subject, body, to=email)
 
                     elif action == "MeterValues":
-<<<<<<< HEAD
-                        tx = _transactions.get(charger_id)
-=======
-                        gw.debug(f"[OCPP] {action} {_transactions} {_active_cons} {charger_id=}")
+
                         tx = globals().get("_transactions", {}).get(charger_id)
->>>>>>> e960a6ff
                         if not tx:
                             gw.warning(f"No transaction for {charger_id=}")
                         if tx:
