# file: projects/ocpp/data.py
"""OCPP data helpers using gw.sql for storage."""

import time
import json
from datetime import datetime
from typing import Iterable, Optional, Sequence
from gway import gw

DBFILE = "work/ocpp.db"
ENGINE = "duckdb"

TRANSACTIONS = """transactions(
    charger_id TEXT,
    transaction_id INTEGER,
    start_time INTEGER,
    stop_time INTEGER,
    id_tag TEXT,
    meter_start REAL,
    meter_stop REAL,
    reason TEXT,
    charger_start_ts INTEGER,
    charger_stop_ts INTEGER
 )"""

METER_VALUES = """meter_values(
    charger_id TEXT,
    transaction_id INTEGER,
    timestamp INTEGER,
    measurand TEXT,
    value REAL,
    unit TEXT,
    context TEXT
 )"""

ERRORS = """errors(
    charger_id TEXT,
    status TEXT,
    error_code TEXT,
    info TEXT,
    timestamp INTEGER
 )"""

CONNECTIONS = """connections(
    charger_id TEXT PRIMARY KEY,
    connected INTEGER,
    last_heartbeat TEXT,
    status TEXT,
    error_code TEXT,
    info TEXT
 )"""



def open_db():
    """Return connection to the OCPP database, initializing tables."""
    conn = gw.sql.open_connection(DBFILE, sql_engine=ENGINE)
    if not getattr(open_db, "_init", False):
        _init_db(conn)
        setattr(open_db, "_init", True)
    return conn

def _init_db(conn):
    gw.sql.execute(
        """
        CREATE TABLE IF NOT EXISTS transactions(
            charger_id TEXT,
            transaction_id INTEGER,
            start_time INTEGER,
            stop_time INTEGER,
            id_tag TEXT,
            meter_start REAL,
            meter_stop REAL,
            reason TEXT,
            charger_start_ts INTEGER,
            charger_stop_ts INTEGER
        )
        """,
        connection=conn,
    )
    gw.sql.execute(
        """
        CREATE TABLE IF NOT EXISTS meter_values(
            charger_id TEXT,
            transaction_id INTEGER,
            timestamp INTEGER,
            measurand TEXT,
            value REAL,
            unit TEXT,
            context TEXT
        )
        """,
        connection=conn,
    )
    gw.sql.execute(
        """
        CREATE TABLE IF NOT EXISTS errors(
            charger_id TEXT,
            status TEXT,
            error_code TEXT,
            info TEXT,
            timestamp INTEGER
        )
        """,
        connection=conn,
    )
    gw.sql.execute(
        """
        CREATE TABLE IF NOT EXISTS connections(
            charger_id TEXT PRIMARY KEY,
            connected INTEGER,
            last_heartbeat TEXT,
            status TEXT,
            error_code TEXT,
            info TEXT
        )
        """,
        connection=conn,
    )
    # track when we last received any message from the charger
    gw.sql.execute(
        "ALTER TABLE connections ADD COLUMN IF NOT EXISTS last_msg INTEGER",
        connection=conn,
    )

def record_transaction_start(
    charger_id: str,
    transaction_id: int,
    start_time: int,
    *,
    id_tag: Optional[str] = None,
    meter_start: Optional[float] = None,
    charger_timestamp: Optional[int] = None,
):
    gw.sql.model(TRANSACTIONS).create(
        charger_id=charger_id,
        transaction_id=transaction_id,
        start_time=int(start_time),
        id_tag=id_tag,
        meter_start=meter_start,
        charger_start_ts=charger_timestamp,
    )
<<<<<<< HEAD
=======
    record_last_msg(charger_id, start_time)
>>>>>>> 4eb22de2

def record_transaction_stop(
    charger_id: str,
    transaction_id: int,
    stop_time: int,
    *,
    meter_stop: Optional[float] = None,
    reason: Optional[str] = None,
    charger_timestamp: Optional[int] = None,
):
    conn = open_db()
    gw.sql.execute(
        "UPDATE transactions SET stop_time=?, meter_stop=?, reason=?, charger_stop_ts=? WHERE charger_id=? AND transaction_id=?",
        connection=conn,
        args=(
            int(stop_time),
            meter_stop,
            reason,
            charger_timestamp,
            charger_id,
            transaction_id,
        ),
    )
    record_last_msg(charger_id, stop_time)

def record_meter_value(charger_id: str, transaction_id: int, timestamp: int, measurand: str, value: float, unit: str = "", context: str = ""):
    gw.sql.model(METER_VALUES).create(
        charger_id=charger_id,
        transaction_id=transaction_id,
        timestamp=int(timestamp),
        measurand=measurand,
        value=float(value),
        unit=unit,
        context=context,
    )
<<<<<<< HEAD
=======
    record_last_msg(charger_id, timestamp)
>>>>>>> 4eb22de2

def record_error(charger_id: str, status: str, error_code: str = "", info: str = ""):
    ts = int(time.time())
    gw.sql.model(ERRORS).create(
        charger_id=charger_id,
        status=status,
        error_code=error_code,
        info=info,
        timestamp=ts,
    )
<<<<<<< HEAD
=======
    record_last_msg(charger_id, ts)
>>>>>>> 4eb22de2

def set_connection_status(charger_id: str, connected: bool):
    """Mark charger connection as active or inactive."""
    gw.sql.model(CONNECTIONS).delete(charger_id, id_col="charger_id")
    gw.sql.model(CONNECTIONS).create(
        charger_id=charger_id, connected=1 if connected else 0
    )

def record_heartbeat(charger_id: str, timestamp: str):
    gw.sql.model(CONNECTIONS).update(
        charger_id, id_col="charger_id", last_heartbeat=timestamp
    )
    record_last_msg(charger_id)

def update_status(charger_id: str, status: str = None, error_code: str = None, info: str = None):
    gw.sql.model(CONNECTIONS).update(
        charger_id,
        id_col="charger_id",
        status=status,
        error_code=error_code,
        info=info,
    )

def clear_status(charger_id: str):
    gw.sql.model(CONNECTIONS).update(
        charger_id,
        id_col="charger_id",
        status=None,
        error_code=None,
        info=None,
<<<<<<< HEAD
=======
    )

def record_last_msg(charger_id: str, timestamp: int | None = None):
    """Update the last_msg timestamp for a charger."""
    conn = open_db()
    ts = int(timestamp or time.time())
    gw.sql.execute(
        "UPDATE connections SET last_msg=? WHERE charger_id=?",
        connection=conn,
        args=(ts, charger_id),
>>>>>>> 4eb22de2
    )

def get_connection(charger_id: str):
    conn = open_db()
    rows = gw.sql.execute(
        "SELECT connected, last_heartbeat, status, error_code, info, last_msg FROM connections WHERE charger_id=?",
        connection=conn,
        args=(charger_id,),
    )
    if rows:
        c, hb, st, ec, info, lm = rows[0]
        return {
            "connected": bool(c),
            "last_heartbeat": hb,
            "status": st,
            "error_code": ec,
            "info": info,
            "last_msg": lm,
        }
    return None

def get_summary():
    """Return summary rows per charger."""
    conn = open_db()
    rows = gw.sql.execute(
        """
        SELECT t.charger_id AS cid,
               COUNT(t.transaction_id) AS sessions,
               SUM(COALESCE(t.meter_stop,0) - COALESCE(t.meter_start,0)) AS energy,
               MAX(t.stop_time) AS last_stop,
               (
                 SELECT e.error_code FROM errors e
                 WHERE e.charger_id=t.charger_id
                 ORDER BY e.timestamp DESC LIMIT 1
               ) AS last_error
        FROM transactions t
        GROUP BY t.charger_id
        """,
        connection=conn,
    )
    summary = []
    for cid, sessions, energy, last_stop, last_error in rows:
        summary.append({
            "charger_id": cid,
            "sessions": sessions,
            "energy": round((energy or 0.0) / 1000.0, 3),
            "last_stop": last_stop,
            "last_error": last_error,
        })
    return summary

def _fmt_time(ts: Optional[int]) -> str:
    if not ts:
        return "-"
    try:
        return datetime.utcfromtimestamp(int(ts)).isoformat() + "Z"
    except Exception:
        return str(ts)

def _parse_date(date_str: str) -> Optional[int]:
    """Parse YYYY-MM-DD or ISO datetime to epoch seconds."""
    if not date_str:
        return None
    try:
        if len(date_str) == 10:
            dt = datetime.fromisoformat(date_str)
        else:
            dt = datetime.fromisoformat(date_str.replace("Z", ""))
        return int(dt.timestamp())
    except Exception:
        return None

def iter_transactions(
    charger_id: str = None,
    *,
    start: int = None,
    end: int = None,
    sort: str = "start_time",
    order: str = "desc",
    limit: int = 50,
    offset: int = 0,
) -> Iterable[tuple]:
    """Iterate transaction rows with optional filtering and sorting."""
    conn = open_db()
    sql = (
        "SELECT charger_id, transaction_id, start_time, stop_time, meter_start, meter_stop, reason, id_tag "
        "FROM transactions WHERE 1=1"
    )
    args: list = []
    if charger_id:
        sql += " AND charger_id=?"
        args.append(charger_id)
    if start:
        sql += " AND start_time>=?"
        args.append(int(start))
    if end:
        sql += " AND start_time<=?"
        args.append(int(end))
    valid = {"start_time", "stop_time", "meter_start", "meter_stop"}
    if sort not in valid:
        sort = "start_time"
    order_sql = "DESC" if str(order).lower() != "asc" else "ASC"
    sql += f" ORDER BY {sort} {order_sql}"
    sql += " LIMIT ? OFFSET ?"
    args.extend([int(limit), int(offset)])
    return gw.sql.execute(sql, connection=conn, args=tuple(args))

def get_active_transaction(charger_id: str):
    conn = open_db()
    rows = gw.sql.execute(
        "SELECT charger_id, transaction_id, start_time, meter_start, id_tag FROM transactions WHERE charger_id=? AND stop_time IS NULL ORDER BY start_time DESC LIMIT 1",
        connection=conn,
        args=(charger_id,),
    )
    if rows:
        c, tid, st, ms, tag = rows[0]
        return {
            "charger_id": c,
            "transactionId": tid,
            "startTime": st,
            "meterStart": ms,
            "idTag": tag,
        }
    return None

def get_active_transactions():
    conn = open_db()
    rows = gw.sql.execute(
        "SELECT charger_id, transaction_id, start_time, meter_start, id_tag FROM transactions WHERE stop_time IS NULL",
        connection=conn,
    )
    result = {}
    for c, tid, st, ms, tag in rows:
        result[c] = {
            "charger_id": c,
            "transactionId": tid,
            "startTime": st,
            "meterStart": ms,
            "idTag": tag,
        }
    return result

def get_active_chargers() -> list[str]:
    """Return list of charger IDs currently marked as connected."""
    conn = open_db()
    rows = gw.sql.execute(
        "SELECT charger_id FROM connections WHERE connected=1",
        connection=conn,
    )
    return [r[0] for r in rows]

def get_meter_values(charger_id: str, transaction_id: int):
    conn = open_db()
    rows = gw.sql.execute(
        "SELECT timestamp, measurand, value, unit, context FROM meter_values WHERE charger_id=? AND transaction_id=? ORDER BY timestamp",
        connection=conn,
        args=(charger_id, transaction_id),
    )
    grouped = {}
    for ts, meas, val, unit, ctx in rows:
        entry = grouped.setdefault(
            ts,
            {
                "timestamp": ts,
                "timestampStr": datetime.utcfromtimestamp(int(ts)).isoformat() + "Z",
                "sampledValue": [],
            },
        )
        entry["sampledValue"].append(
            {
                "measurand": meas,
                "value": val,
                "unit": unit,
                "context": ctx,
            }
        )
    return list(grouped.values())

def get_latest_meter_value(charger_id: str, transaction_id: int):
    """Return the most recent Energy.Active.Import.Register value in kWh."""
    conn = open_db()
    rows = gw.sql.execute(
        """
        SELECT value, unit FROM meter_values
        WHERE charger_id=? AND transaction_id=?
          AND measurand='Energy.Active.Import.Register'
        ORDER BY timestamp DESC LIMIT 1
        """,
        connection=conn,
        args=(charger_id, transaction_id),
    )
    if rows:
        val, unit = rows[0]
        try:
            fval = float(val)
            if unit == 'Wh':
                fval /= 1000.0
            return fval
        except Exception:
            try:
                return float(val)
            except Exception:
                return None
    return None

def get_meter_series(chargers: Sequence[str], *, start: int = None, end: int = None):
    """Return dict of charger_id -> list of (timestamp, kWh)."""
    conn = open_db()
    data = {}
    for cid in chargers:
        sql = (
            "SELECT timestamp, value FROM meter_values "
            "WHERE charger_id=? AND measurand='Energy.Active.Import.Register'"
        )
        args = [cid]
        if start:
            sql += " AND timestamp>=?"
            args.append(int(start))
        if end:
            sql += " AND timestamp<=?"
            args.append(int(end))
        sql += " ORDER BY timestamp"
        rows = gw.sql.execute(sql, connection=conn, args=tuple(args))
        data[cid] = [(int(ts), float(val)) for ts, val in rows]
    return data

def list_chargers() -> list[str]:
    """Return list of distinct charger_ids."""
    conn = open_db()
    rows = gw.sql.execute(
        "SELECT charger_id FROM connections UNION SELECT DISTINCT charger_id FROM transactions ORDER BY charger_id",
        connection=conn,
    )
    return [r[0] for r in rows]

def view_charger_summary(**_):
    """Simple HTML summary of charger data."""
    rows = get_summary()
    html = [
        '<link rel="stylesheet" href="/static/ocpp/csms/charger_status.css">',
        "<h1>OCPP Charger Summary</h1>",
    ]
    if not rows:
        html.append("<p>No data.</p>")
        return "\n".join(html)
    html.append("<table class='ocpp-summary'>")
    html.append(
        "<tr><th>Charger</th><th>Sessions</th><th>Energy(kWh)</th><th>Last Stop</th><th>Last Error</th></tr>"
    )
    for r in rows:
        html.append(
            f"<tr><td>{r['charger_id']}</td><td>{r['sessions']}</td><td>{r['energy']}</td>"
            f"<td>{_fmt_time(r['last_stop'])}</td><td>{r['last_error'] or '-'}" + "</td></tr>"
        )
    html.append("</table>")
    return "\n".join(html)

def view_charger_details(
    *,
    charger_id: str = None,
    page: int = 1,
    sort: str = "start_time",
    order: str = "desc",
    since: str = None,
    until: str = None,
    **_,
):
    """Paginated table of transactions for a specific charger."""
    page = int(page or 1)
    offset = (page - 1) * 50
    start_ts = _parse_date(since)
    end_ts = _parse_date(until)
    chargers = list_chargers()
    if not charger_id and chargers:
        charger_id = chargers[0]
    rows = list(
        iter_transactions(
            charger_id,
            start=start_ts,
            end=end_ts,
            sort=sort,
            order=order,
            limit=50,
            offset=offset,
        )
    )
    html = [f"<h1>Transactions for {charger_id or 'All'}</h1>"]
    html.append("<form method='get' style='margin-bottom:1em;'>")
    html.append("<label>Charger: <select name='charger_id'>")
    for cid in chargers:
        sel = " selected" if cid == charger_id else ""
        html.append(f"<option value='{cid}'{sel}>{cid}</option>")
    html.append("</select></label> ")
    html.append(
        f"<label>Since: <input type='date' name='since' value='{since or ''}'></label> "
    )
    html.append(
        f"<label>Until: <input type='date' name='until' value='{until or ''}'></label> "
    )
    html.append("<label>Sort: <select name='sort'>")
    for f in ["start_time", "stop_time", "meter_start", "meter_stop"]:
        sel = " selected" if f == sort else ""
        html.append(f"<option value='{f}'{sel}>{f}</option>")
    html.append("</select></label> ")
    html.append("<label>Order: <select name='order'>")
    for o in ["asc", "desc"]:
        sel = " selected" if o == order else ""
        html.append(f"<option value='{o}'{sel}>{o}</option>")
    html.append("</select></label> ")
    html.append("<button type='submit'>Apply</button></form>")
    html.append("<table class='ocpp-details'>")
    html.append(
        "<tr><th>ID</th><th>Start</th><th>Stop</th><th>Meter Δ(kWh)</th><th>Reason</th></tr>"
    )
    for r in rows:
        delta = (r[5] or 0) - (r[4] or 0)
        html.append(
            f"<tr><td>{r[1]}</td><td>{_fmt_time(r[2])}</td><td>{_fmt_time(r[3])}</td>"
            f"<td>{round(delta/1000.0,3)}</td><td>{r[6] or ''}</td></tr>"
        )
    html.append("</table>")
    next_page = page + 1 if len(rows) >= 50 else None
    if page > 1 or next_page:
        html.append("<div class='pager'>")
        if page > 1:
            html.append(
                f"<a href='?charger_id={charger_id}&page={page-1}&sort={sort}&order={order}'>Prev</a>"
            )
        if next_page:
            html.append(
                f" <a href='?charger_id={charger_id}&page={next_page}&sort={sort}&order={order}'>Next</a>"
            )
        html.append("</div>")
    return "\n".join(html)

def view_time_series(*, chargers: list = None, start: str = None, end: str = None, **_):
    """Graph of energy usage over time for selected chargers."""
    chargers_all = list_chargers()
    chargers = gw.cast.to_list(chargers) if chargers else chargers_all
    start_ts = _parse_date(start)
    end_ts = _parse_date(end)
    series = get_meter_series(chargers, start=start_ts, end=end_ts)
    html = ["<h1>Energy Time Series</h1>"]
    html.append("<form method='get' style='margin-bottom:1em;'>")
    for cid in chargers_all:
        checked = "checked" if cid in chargers else ""
        html.append(
            f"<label style='margin-right:.6em;'><input type='checkbox' name='chargers' value='{cid}' {checked}> {cid}</label>"
        )
    html.append(
        f"<label>Start: <input type='date' name='start' value='{start or ''}'></label> "
    )
    html.append(
        f"<label>End: <input type='date' name='end' value='{end or ''}'></label> "
    )
    html.append("<button type='submit'>Show</button></form>")
    html.append('<script src="https://cdn.jsdelivr.net/npm/chart.js"></script>')
    html.append('<canvas id="tschart" height="320"></canvas>')
    html.append('<script>')
    html.append(f"const series = {json.dumps(series)};")
    html.append(
        "const datasets = Object.entries(series).map(([cid, vals]) => ({label: cid, data: vals.map(v => ({x:v[0]*1000,y:v[1]}))}));"
    )
    html.append(
        "new Chart(document.getElementById('tschart'), {type:'line', data:{datasets}, options:{parsing:false, scales:{x:{type:'time',time:{unit:'day'}}, y:{title:{display:true,text:'kWh'}}}}});"
    )
    html.append('</script>')
    return "\n".join(html)
<|MERGE_RESOLUTION|>--- conflicted
+++ resolved
@@ -140,10 +140,6 @@
         meter_start=meter_start,
         charger_start_ts=charger_timestamp,
     )
-<<<<<<< HEAD
-=======
-    record_last_msg(charger_id, start_time)
->>>>>>> 4eb22de2
 
 def record_transaction_stop(
     charger_id: str,
@@ -179,10 +175,6 @@
         unit=unit,
         context=context,
     )
-<<<<<<< HEAD
-=======
-    record_last_msg(charger_id, timestamp)
->>>>>>> 4eb22de2
 
 def record_error(charger_id: str, status: str, error_code: str = "", info: str = ""):
     ts = int(time.time())
@@ -193,10 +185,6 @@
         info=info,
         timestamp=ts,
     )
-<<<<<<< HEAD
-=======
-    record_last_msg(charger_id, ts)
->>>>>>> 4eb22de2
 
 def set_connection_status(charger_id: str, connected: bool):
     """Mark charger connection as active or inactive."""
@@ -227,19 +215,6 @@
         status=None,
         error_code=None,
         info=None,
-<<<<<<< HEAD
-=======
-    )
-
-def record_last_msg(charger_id: str, timestamp: int | None = None):
-    """Update the last_msg timestamp for a charger."""
-    conn = open_db()
-    ts = int(timestamp or time.time())
-    gw.sql.execute(
-        "UPDATE connections SET last_msg=? WHERE charger_id=?",
-        connection=conn,
-        args=(ts, charger_id),
->>>>>>> 4eb22de2
     )
 
 def get_connection(charger_id: str):
