--- conflicted
+++ resolved
@@ -146,10 +146,7 @@
         meter_start=meter_start,
         charger_start_ts=charger_timestamp,
     )
-<<<<<<< HEAD
     record_last_msg(charger_id, start_time)
-=======
->>>>>>> 56c7998a
 
 def record_transaction_stop(
     charger_id: str,
@@ -185,10 +182,7 @@
         unit=unit,
         context=context,
     )
-<<<<<<< HEAD
     record_last_msg(charger_id, timestamp)
-=======
->>>>>>> 56c7998a
 
 def record_error(charger_id: str, status: str, error_code: str = "", info: str = ""):
     ts = int(time.time())
@@ -199,10 +193,7 @@
         info=info,
         timestamp=ts,
     )
-<<<<<<< HEAD
     record_last_msg(charger_id, ts)
-=======
->>>>>>> 56c7998a
 
 def set_connection_status(charger_id: str, connected: bool):
     """Mark charger connection as active or inactive."""
@@ -233,7 +224,6 @@
         status=None,
         error_code=None,
         info=None,
-<<<<<<< HEAD
     )
 
 def record_last_msg(charger_id: str, timestamp: int | None = None):
@@ -244,8 +234,6 @@
         "UPDATE connections SET last_msg=? WHERE charger_id=?",
         connection=conn,
         args=(ts, charger_id),
-=======
->>>>>>> 56c7998a
     )
 
 def get_connection(charger_id: str):
