# file: projects/sensor.py
"""Sensor utilities including proximity watcher."""

from __future__ import annotations

import time

from gway import gw


def _resolve_gpio(gpio_module=None):
    """Return an available GPIO-like module.

    Tries :mod:`RPi.GPIO` first and falls back to :mod:`RPIO`. ``None`` is
    returned when neither library is available, in which case the caller should
    abort and warn the user.
    """
    if gpio_module is not None:
        return gpio_module
    try:  # pragma: no cover - hardware import
        import RPi.GPIO as GPIO  # type: ignore
        return GPIO
    except Exception:  # pragma: no cover - hardware missing
        try:  # pragma: no cover - hardware import
            import RPIO as GPIO  # type: ignore
            return GPIO
        except Exception:  # pragma: no cover - hardware missing
            gw.error("RPi.GPIO or RPIO not available; install one on a Raspberry Pi")
            print("Proximity sensor requires RPi.GPIO or RPIO")
            return None


def watch_proximity(pin: int = 17, *, gpio_module=None, max_events: int | None = None) -> None:
    """Block and report when a proximity sensor on ``pin`` is triggered.

    Parameters
    ----------
    pin:
        BCM pin number wired to the sensor's digital output. Defaults to ``17``
        (``IO17``).
    gpio_module:
        Optional GPIO-like module providing ``setmode``, ``setup``, ``wait_for_edge``
        and ``cleanup``.  Defaults to :mod:`RPi.GPIO` (or :mod:`RPIO`) when
        available.
    max_events:
        Maximum number of events to report before returning.  ``None`` means run
        indefinitely.  This is primarily intended for testing.
    """
    GPIO = _resolve_gpio(gpio_module)
    if GPIO is None:
        return
    gpio_module = GPIO
    GPIO.setmode(getattr(GPIO, "BCM", GPIO.BOARD))
    GPIO.setup(pin, getattr(GPIO, "IN"))
    print(f"Watching proximity sensor on pin {pin}...")
    events = 0
    try:
        while max_events is None or events < max_events:
            # Wait for any edge; sensors usually pull the line high when triggered.
            GPIO.wait_for_edge(pin, getattr(GPIO, "BOTH", None))
            events += 1
            print("Proximity detected!")
    except KeyboardInterrupt:  # pragma: no cover - user interrupt
        print("Stopping proximity watch")
    finally:
        GPIO.cleanup(pin)


def proximity(
    pin: int = 17,
    *,
    gpio_module=None,
    interval: float = 2.0,
    max_checks: int | None = None,
) -> None:
    """Poll a proximity sensor and print simple indicators.

    A ``!`` is printed when the sensor reports activity, otherwise ``.`` is
    printed every ``interval`` seconds.  The function blocks until interrupted
    or ``max_checks`` has been reached.

    Parameters
    ----------
    pin:
        BCM pin number wired to the sensor's digital output. Defaults to ``17``
        (``IO17``).
    gpio_module:
        Optional GPIO-like module providing ``setmode``, ``setup``, ``input``
        and ``cleanup``.  Defaults to :mod:`RPi.GPIO` (or :mod:`RPIO`) when
        available.
    interval:
        Seconds to wait between sensor polls.  Defaults to ``2`` seconds.
    max_checks:
        Maximum number of polls to perform before returning. ``None`` means run
        indefinitely. This is primarily intended for testing.
    """
    GPIO = _resolve_gpio(gpio_module)
    if GPIO is None:
        return
    gpio_module = GPIO
    GPIO.setmode(getattr(GPIO, "BCM", GPIO.BOARD))
    GPIO.setup(pin, getattr(GPIO, "IN"))
    checks = 0
    try:
        while max_checks is None or checks < max_checks:
            symbol = "!" if GPIO.input(pin) else "."
            print(symbol, end="", flush=True)
            time.sleep(interval)
            checks += 1
        print()
    except KeyboardInterrupt:  # pragma: no cover - user interrupt
        print("\nStopping proximity polling")
    finally:
        GPIO.cleanup(pin)

<<<<<<< HEAD
=======

def motion(
    *,
    pin: int = 17,
    gpio_module=None,
    settle_time: float = 2.0,
    interval: float = 0.5,
    max_checks: int | None = None,
) -> None:
    """Run a simple console prototype for a PIR motion sensor.

    Parameters
    ----------
    pin:
        BCM pin number connected to the sensor's digital output. Defaults to
        ``17`` (``IO17``).
    gpio_module:
        Optional GPIO-like module providing ``setmode``, ``setup``, ``input``
        and ``cleanup``. Defaults to :mod:`RPi.GPIO` (or :mod:`RPIO`) when
        available.
    settle_time:
        Seconds to wait after setting up the GPIO pin before polling. Defaults
        to ``2`` seconds to match common PIR warm-up requirements.
    interval:
        Seconds to wait between polls. Defaults to half a second.
    max_checks:
        Maximum number of polls to perform before returning. ``None`` means run
        indefinitely. This is primarily intended for testing.
    """

    GPIO = _resolve_gpio(gpio_module)
    if GPIO is None:
        return
    gpio_module = GPIO
    GPIO.setmode(getattr(GPIO, "BCM", GPIO.BOARD))
    GPIO.setup(pin, getattr(GPIO, "IN"))
    print("PIR Sensor Test (CTRL+C to exit)")
    if settle_time > 0:
        time.sleep(settle_time)
    checks = 0
    try:
        while max_checks is None or checks < max_checks:
            message = "⚡ Motion detected!" if GPIO.input(pin) else "... no motion"
            print(message)
            checks += 1
            if max_checks is not None and checks >= max_checks:
                break
            if interval > 0:
                time.sleep(interval)
    except KeyboardInterrupt:  # pragma: no cover - user interrupt
        print("Exiting...")
    finally:
        GPIO.cleanup(pin)
>>>>>>> 4e15471c
<|MERGE_RESOLUTION|>--- conflicted
+++ resolved
@@ -111,61 +111,4 @@
     except KeyboardInterrupt:  # pragma: no cover - user interrupt
         print("\nStopping proximity polling")
     finally:
-        GPIO.cleanup(pin)
-
-<<<<<<< HEAD
-=======
-
-def motion(
-    *,
-    pin: int = 17,
-    gpio_module=None,
-    settle_time: float = 2.0,
-    interval: float = 0.5,
-    max_checks: int | None = None,
-) -> None:
-    """Run a simple console prototype for a PIR motion sensor.
-
-    Parameters
-    ----------
-    pin:
-        BCM pin number connected to the sensor's digital output. Defaults to
-        ``17`` (``IO17``).
-    gpio_module:
-        Optional GPIO-like module providing ``setmode``, ``setup``, ``input``
-        and ``cleanup``. Defaults to :mod:`RPi.GPIO` (or :mod:`RPIO`) when
-        available.
-    settle_time:
-        Seconds to wait after setting up the GPIO pin before polling. Defaults
-        to ``2`` seconds to match common PIR warm-up requirements.
-    interval:
-        Seconds to wait between polls. Defaults to half a second.
-    max_checks:
-        Maximum number of polls to perform before returning. ``None`` means run
-        indefinitely. This is primarily intended for testing.
-    """
-
-    GPIO = _resolve_gpio(gpio_module)
-    if GPIO is None:
-        return
-    gpio_module = GPIO
-    GPIO.setmode(getattr(GPIO, "BCM", GPIO.BOARD))
-    GPIO.setup(pin, getattr(GPIO, "IN"))
-    print("PIR Sensor Test (CTRL+C to exit)")
-    if settle_time > 0:
-        time.sleep(settle_time)
-    checks = 0
-    try:
-        while max_checks is None or checks < max_checks:
-            message = "⚡ Motion detected!" if GPIO.input(pin) else "... no motion"
-            print(message)
-            checks += 1
-            if max_checks is not None and checks >= max_checks:
-                break
-            if interval > 0:
-                time.sleep(interval)
-    except KeyboardInterrupt:  # pragma: no cover - user interrupt
-        print("Exiting...")
-    finally:
-        GPIO.cleanup(pin)
->>>>>>> 4e15471c
+        GPIO.cleanup(pin)