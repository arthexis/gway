# file: projects/web/site.py

import os
import html
import shlex
import traceback
from docutils.core import publish_parts
from pathlib import Path
import re
from gway import gw, __
from gway.console import process, chunk
import markdown as mdlib

_DEFAULT_TOME = __('[README]', 'README')

def view_reader(
    *parts,
    tome=_DEFAULT_TOME,
    ext=None,
    origin="root",
    **kwargs,
):
    """
    Render a resource file (.rst or .md) as HTML.
    If origin='root', only files in the resource root (no subfolders).
    Never serves files starting with dot or underscore.
    """
    if parts and (tome == _DEFAULT_TOME or tome == "README"):
        tome = "/".join(str(p).strip("/") for p in parts)

    gw.verbose(f"[reader] Called with tome={tome!r}, ext={ext!r}, origin={origin!r}")
    fname = _sanitize_filename(tome)
    gw.verbose(f"[reader] Sanitized filename: {fname}")

    ext = (str(ext).strip().lower() if ext else None)
    if ext and ext.startswith('.'):
        ext = ext[1:]
    gw.verbose(f"[reader] Normalized ext: {ext}")

    # Security: Never allow files starting with dot/underscore
    if _is_hidden_or_private(fname):
        gw.verbose(f"[reader] Access denied due to hidden/private filename: {fname}")
        return "<b>Access denied.</b>"

    def file_variants(base):
        if base.endswith('/'):
            base = base.rstrip('/') + '/README'
        if ext in {'rst', 'md'}:
            variants = [f"{base}.{ext}"]
        else:
            base_, ext_ = os.path.splitext(base)
            if ext_ in {'.rst', '.md'}:
                variants = [base]
            else:
                variants = [f"{base}.rst", f"{base}.md"]
        gw.verbose(f"[reader] Candidate variants for base {base}: {variants}")
        return variants

    use_root = origin == "root" and "/" not in tome
    if use_root:
        resource_dir = os.path.dirname(gw.resource('README.rst'))  # This IS the resource root
        gw.verbose(f"[reader] Resource root directory: {resource_dir}")
        for candidate in file_variants(fname):
            gw.verbose(f"[reader] Checking candidate: {candidate}")
            if _is_hidden_or_private(candidate):
                gw.verbose(f"[reader] Skipped hidden/private candidate: {candidate}")
                continue
            try:
                resource_path = gw.resource(candidate)
                gw.verbose(f"[reader] Resolved resource path: {resource_path}")
            except Exception as e:
                gw.verbose(f"[reader] gw.resource({candidate}) exception: {e}")
                continue
            # Only allow files in the resource root
            if not os.path.isfile(resource_path):
                gw.verbose(f"[reader] Not a file: {resource_path}")
                continue
            if os.path.dirname(resource_path) != resource_dir:
                gw.verbose(f"[reader] File not in resource root: {resource_path}")
                continue
            if _is_hidden_or_private(os.path.basename(resource_path)):
                gw.verbose(f"[reader] File rejected (hidden/private): {resource_path}")
                continue
            gw.verbose(f"[reader] Will open file: {resource_path}")
            try:
                with open(resource_path, encoding="utf-8") as f:
                    content = f.read()
                if candidate.lower().endswith(".rst"):
                    html = publish_parts(source=content, writer_name="html")["html_body"]
                elif candidate.lower().endswith(".md"):
                    html = mdlib.markdown(content)
                else:
                    gw.verbose(f"[reader] Unsupported file type for {candidate}")
                    html = "<b>Unsupported file type.</b>"
                gw.verbose(f"[reader] Successfully rendered {candidate}")
                return html
            except Exception as e:
                gw.verbose(f"[reader] Exception reading or rendering {resource_path}: {e}")
                continue
        exts = ' or '.join(['.rst', '.md']) if not ext else f".{ext}"
        gw.verbose(f"[reader] File not found or not allowed: {fname}{exts}; falling back to static")

    if origin == "root":
        origin = "static"

    if origin == "static":
        base_dir = Path(gw.resource('data', 'static'))
        safe_path = _sanitize_relpath(tome)
        gw.verbose(f"[reader] Static safe path: {safe_path!r}")
        if not safe_path:
            return "<b>Access denied.</b>"
        candidate_dir = Path(base_dir, safe_path)
        if candidate_dir.is_dir():
            safe_path = f"{safe_path.rstrip('/')}/README"
        for candidate in file_variants(safe_path):
            gw.verbose(f"[reader] Checking static candidate: {candidate}")
            parts = candidate.split('/')
            resource_path = gw.resource('data', 'static', *parts)
            resolved = Path(resource_path).resolve()
            if not resolved.is_file() or base_dir not in resolved.parents:
                gw.verbose(f"[reader] Invalid static path: {resolved}")
                continue
            if any(_is_hidden_or_private(p) for p in parts):
                gw.verbose(f"[reader] Hidden/private segment in {candidate}")
                continue
            try:
                with open(resolved, encoding='utf-8') as f:
                    content = f.read()
                if resolved.suffix == '.rst':
                    html = publish_parts(source=content, writer_name='html')['html_body']
                elif resolved.suffix == '.md':
                    html = mdlib.markdown(content)
                else:
                    html = '<b>Unsupported file type.</b>'
                return html
            except Exception as e:
                gw.verbose(f"[reader] Exception reading {resolved}: {e}")
                continue
        exts = ' or '.join(['.rst', '.md']) if not ext else f".{ext}"
        return f"<b>File not found or not allowed: {safe_path}{exts}</b>"

    # Fallback for other origins (not fully implemented here)
    gw.verbose(f"[view_reader] Non-root origin {origin} not implemented in this snippet.")
    return "<b>Invalid or unsupported origin.</b>"

def _sanitize_filename(fname):
    """
    Sanitize the filename: only allow dots and alphanumerics. No slashes, no backslashes, no "..".
    """
    fname = str(fname)
    fname = fname.replace('/', '').replace('\\', '').replace('..', '')
    fname = ''.join(c for c in fname if c.isalnum() or c in '._-')
    return fname

def _sanitize_relpath(path):
    """Sanitize a relative path under data/static."""
    parts = []
    segments = str(path).split('/')
    for i, segment in enumerate(segments):
        segment = segment.strip()
        if not segment:
            if i == len(segments) - 1:
                continue  # allow trailing slash
            return None
        if segment.startswith('.') or segment.startswith('_') or '..' in segment:
            return None
        clean = ''.join(c for c in segment if c.isalnum() or c in '._-')
        parts.append(clean)
    return '/'.join(parts)

def _is_hidden_or_private(fname):
    """
    Returns True if filename (or its extension) starts with a dot or underscore.
    """
    fname = os.path.basename(fname)
    if not fname:
        return True
    if fname[0] in {'.', '_'}:
        return True
    name, ext = os.path.splitext(fname)
    if ext and ext[1:2] in {'.', '_'}:
        return True
    if name.startswith('.') or name.startswith('_'):
        return True
    return False

def _looks_like_html(text: str) -> bool:
    """Heuristic check for HTML content."""
    if not isinstance(text, str):
        return False
    stripped = text.strip()
    if not stripped:
        return False
    return bool(re.search(r'<[a-zA-Z][^>]*>', stripped))

def view_help(topic="", *args, **kwargs):
    """
    Render dynamic help based on GWAY introspection and search-style links.
    If there is an exact match in the search, show it at the top (highlighted).
    """

    # gw.gelp at all times, compliment this result with other information.

    topic_in = topic or ""

    # --- Local console commands via search box ---
    if topic_in.strip().startswith(">"):
        if gw.web.server.is_local():
            cmd_str = topic_in.strip()[1:].strip()
            if not cmd_str:
                return "<i>No command provided.</i>"
            import shlex, html
            from gway.console import chunk, process
            try:
                tokens = shlex.split(cmd_str)
                commands = chunk(tokens)
                results, _ = process(commands)
                html_parts = []
                for r in results:
                    if r is None:
                        continue
                    if isinstance(r, str) and _looks_like_html(r):
                        html_parts.append(r)
                    else:
                        html_parts.append(gw.cast.to_html(r))
                if not html_parts:
                    res_dict = gw.results.get_results()
                    res_html = gw.cast.to_html(res_dict)
                    return (
                        "<div class='cli-result'>"
                        "<i>No result returned. Showing gw.results:</i><hr>"
                        + res_html + "</div>"
                    )
                return "<div class='cli-result'>" + "<hr>".join(html_parts) + "</div>"
            except SystemExit as ex:
                if gw.debug_enabled:
                    tb = traceback.format_exc()
                    log_tail = ""
                    try:
                        log_path = gw.resource("logs", "gway.log")
                        with open(log_path) as lf:
                            log_tail = "".join(lf.readlines()[-20:])
                    except Exception:
                        log_tail = "(unable to read log)"
                    return (
                        "<h2>Command Error</h2>"
                        f"<pre>{html.escape(str(ex))}</pre>"
                        f"<pre>{html.escape(tb)}</pre>"
                        f"<pre>{html.escape(log_tail)}</pre>"
                    )
                return f"<pre>{html.escape(str(ex))}</pre>"
            except Exception as ex:
                if gw.debug_enabled:
                    tb = traceback.format_exc()
                    log_tail = ""
                    try:
                        log_path = gw.resource("logs", "gway.log")
                        with open(log_path) as lf:
                            log_tail = "".join(lf.readlines()[-20:])
                    except Exception:
                        log_tail = "(unable to read log)"
                    return (
                        "<h2>Command Error</h2>"
                        f"<pre>{html.escape(str(ex))}</pre>"
                        f"<pre>{html.escape(tb)}</pre>"
                        f"<pre>{html.escape(log_tail)}</pre>"
                    )
                return f"<pre>{html.escape(str(ex))}</pre>"
        else:
            return "<b>Console commands disabled (not local).</b>"
          
    topic = topic.replace(" ", "/").replace(".", "/").replace("-", "_") if topic else ""
    parts = [p for p in topic.strip("/").split("/") if p]

    if not parts:
        help_info = gw.help()
        title = "Available Projects"
        content = "<ul>"
        for project in help_info["Available Projects"]:
            content += f'<li><a href="?topic={project}">{project}</a></li>'
        content += "</ul>"
        return f"<h1>{title}</h1>{content}"

    elif len(parts) == 1:
        project = parts[0]
        help_info = gw.help(project)
        title = f"Help Topics for <code>{project}</code>"

    else:
        *project_path, maybe_function = parts
        obj = gw
        for segment in project_path:
            obj = getattr(obj, segment, None)
            if obj is None:
                return f"<h2>Not Found</h2><p>Project path invalid at <code>{segment}</code>.</p>"
        project_str = ".".join(project_path)
        if hasattr(obj, maybe_function):
            function = maybe_function
            help_info = gw.help(project_str, function, full=True)
            full_name = f"{project_str}.{function}"
            title = f"Help for <code>{full_name}</code>"
        else:
            help_info = gw.help(project_str)
            full_name = f"{project_str}.{maybe_function}"
            title = f"Help Topics for <code>{full_name}</code>"

    if help_info is None:
        return "<h2>Not Found</h2><p>No help found for the given input.</p>"

    highlight_js = '''
    <link rel="stylesheet" href="https://cdnjs.cloudflare.com/ajax/libs/highlight.js/11.9.0/styles/github-dark.min.css">
    <script src="https://cdnjs.cloudflare.com/ajax/libs/highlight.js/11.9.0/highlight.min.js"></script>
    <script>
      window.addEventListener('DOMContentLoaded',function(){
        if(window.hljs){
          document.querySelectorAll('pre code.python').forEach(el => { hljs.highlightElement(el); });
        }
      });
    </script>
    '''

    # --- Exact match highlighting logic ---
    # Only applies if help_info contains "Matches"
    if "Matches" in help_info:
        matches = help_info["Matches"]
        exact_key = (topic_in.replace(" ", "/").replace(".", "/").replace("-", "_")).strip("/")
        # Try to find an exact match (project, or project/function) in matches
        def canonical_str(m):
            p, f = m.get("Project", ""), m.get("Function", "")
            return (f"{p}/{f}" if f else p).replace(".", "/").replace("-", "_")
        exact = None
        exact_idx = -1
        for idx, m in enumerate(matches):
            if canonical_str(m).lower() == exact_key.lower():
                exact = m
                exact_idx = idx
                break

        sections = []
        # If found, show exact at top with highlight
        if exact is not None:
            sections.append('<div class="help-exact">' + _render_help_section(exact, use_query_links=True, highlight=True) + '</div>')
            # Add separator if there are more matches
            if len(matches) > 1:
                sections.append('<hr class="help-sep">')
            # Remove exact match from below
            rest = [m for i, m in enumerate(matches) if i != exact_idx]
        else:
            rest = matches

        for idx, match in enumerate(rest):
            section_html = _render_help_section(match, use_query_links=True)
            if idx < len(rest) - 1:
                section_html += '<hr class="help-sep">'
            sections.append(section_html)

        multi = f"<div class='help-multi'>{''.join(sections)}</div>"
        page = f"<h1>{title}</h1>{multi}"
        if "class='python'" in page:
            page += highlight_js
        return page

    # Not a multi-match result: just render normally
    body = _render_help_section(help_info, use_query_links=True)
    page = f"<h1>{title}</h1>{body}"
    if "class='python'" in page:
        page += highlight_js
    return page

def _render_help_section(info, use_query_links=False, highlight=False, *args, **kwargs):
    import html
    proj = info.get("Project")
    func = info.get("Function")
    header = ""
    if proj and func:
        if use_query_links:
            proj_link = f'<a href="?topic={proj}">{proj}</a>'
            func_link = f'<a href="?topic={proj}/{func}">{func}</a>'
        else:
            proj_link = html.escape(proj)
            func_link = html.escape(func)
        header = f"""
        <div class="projfunc-row">
            <span class="project">{proj_link}</span>
            <span class="dot">·</span>
            <span class="function">{func_link}</span>
        </div>
        """

    rows = []
    skip_keys = {"Project", "Function"}
    for key, value in info.items():
        if key in skip_keys:
            continue

        # 1. Only autolink References (and plain text fields).
        # 2. Don't autolink Sample CLI, Signature, Full Code, etc.

        if use_query_links and key == "References" and isinstance(value, (list, tuple)):
            refs = [
                f'<a href="?topic={ref}">{html.escape(str(ref))}</a>' for ref in value
            ]
            value = ', '.join(refs)
            value = f"<div class='refs'>{value}</div>"

        # Improvement 4: Copy to clipboard button for Full Code
        elif key == "Full Code":
            code_id = f"code_{abs(hash(value))}"
            value = (
                f"<div class='full-code-block'>"
                f"<button class='copy-btn' onclick=\"copyToClipboard('{code_id}')\">Copy to clipboard</button>"
                f"<pre><code id='{code_id}' class='python'>{html.escape(str(value))}</code></pre>"
                f"</div>"
                "<script>"
                "function copyToClipboard(codeId) {"
                "  var text = document.getElementById(codeId).innerText;"
                "  navigator.clipboard.writeText(text).then(()=>{"
                "    alert('Copied!');"
                "  });"
                "}"
                "</script>"
            )

        # Code fields: no autolinking, just escape & highlight
        elif key in ("Signature", "Example CLI", "Example Code", "Sample CLI"):
            value = f"<pre><code class='python'>{html.escape(str(value))}</code></pre>"

        elif key == "Parameters" and isinstance(value, list):
            rows_html = []
            for p in value:
                builder = p.get("builder")
                if builder and use_query_links:
                    builder = f'<a href="?topic={builder}">{html.escape(builder)}</a>'
                elif builder:
                    builder = html.escape(builder)
                else:
                    builder = ""
                rows_html.append(
                    f"<tr><td>{html.escape(p['name'])}</td><td>{html.escape(p.get('type',''))}</td><td>{builder}</td></tr>"
                )
            value = (
                "<table class='param-table'><tr><th>Name</th><th>Type</th><th>Builder</th></tr>"
                + "".join(rows_html)
                + "</table>"
            )

        elif key in ("Docstring", "TODOs"):
            value = f"<div class='doc'>{html.escape(str(value))}</div>"

        # Only for regular text fields, run _autolink_refs
        elif use_query_links and isinstance(value, str):
            value = _autolink_refs(value)
            value = f"<p>{value}</p>"

        else:
            value = f"<p>{html.escape(str(value))}</p>"

        rows.append(f"<section><h3>{key}</h3>{value}</section>")

    # Highlight exact matches with a CSS class
    article_class = 'help-entry'
    if highlight:
        article_class += ' help-entry-exact'
    return f"<article class='{article_class}'>{header}{''.join(rows)}</article>"

def _autolink_refs(text):
    import re
    return re.sub(r'\b([a-zA-Z0-9_]+)(?:\.([a-zA-Z0-9_]+))?\b', 
        lambda m: (
            f'<a href="?topic={m.group(1)}">{m.group(1)}</a>' if not m.group(2) 
            else f'<a href="?topic={m.group(1)}/{m.group(2)}">{m.group(1)}.{m.group(2)}</a>'
        ), text)

def view_qr_code(*args, value=None, **kwargs):
    """Generate a QR code for a given value and serve it from cache if available."""
    if not value:
        return '''
            <h1>QR Code Generator</h1>
            <form method="post">
                <input type="text" name="value" placeholder="Enter text or URL" required class="main" />
                <button type="submit" class="submit">Generate QR</button>
            </form>
        '''
    qr_url = gw.studio.qr.generate_url(value)
    back_link = gw.web.app_url("qr-code")
    return f"""
        <h1>QR Code for:</h1>
        <h2><code>{value}</code></h2>
        <img src="{qr_url}" alt="QR Code" class="qr" />
        <p><a href="{back_link}">Generate another</a></p>
    """


def _create_github_issue(title: str, body: str) -> str:
    """Create an issue in the GWAY repository and return the issue URL."""
    return gw.hub.create_issue(title, body)


def view_feedback(*, name=None, email=None, topic=None, message=None, create_issue=None):
    """Display feedback form and submit feedback as a GitHub issue."""
    import html
    from bottle import request

    token = gw.hub.get_token()
    mail_configured = all(
        os.environ.get(k)
        for k in ["MAIL_SENDER", "MAIL_PASSWORD", "SMTP_SERVER", "SMTP_PORT"]
    )
    if request.method != "POST" and not token and not mail_configured:
        return (
            "<h1>Feedback unavailable</h1>"
            "<p>GitHub token and mail settings not configured.</p>"
        )

    if request.method == "POST":
        name = (name or "").strip()
        email = (email or "").strip()
        topic = (topic or "").strip()
        message = (message or "").strip()
        create_issue = bool(create_issue)

        missing = [field for field, val in [
            ("Name", name),
            ("Email", email),
            ("Topic", topic),
            ("Message", message),
        ] if not val]
        if missing:
            miss = ", ".join(missing)
            back = gw.web.app.build_url("feedback")
            return f"<h1>Missing required fields: {html.escape(miss)}</h1><p><a href='{back}'>Back</a></p>"

        issue_url = ""
        fallback_to_mail = False
        if create_issue:
            body = f"**From:** {name}\n\n{message}"
            try:
                issue_url = _create_github_issue(topic, body)
            except Exception:
                fallback_to_mail = True
                gw.mail.send(
                    f"Feedback: {topic}",
                    body=f"From: {name} <{email}>\n\n{message}",
                )
        else:
            gw.mail.send(
                f"Feedback: {topic}",
                body=f"From: {name} <{email}>\n\n{message}",
            )

        msg = "<h1>Thank you for your feedback!</h1>"
        if issue_url:
            msg += f"<p>It was recorded as <a href='{issue_url}'>GitHub issue</a>.</p>"
        elif fallback_to_mail:
            msg += "<p>GitHub issue creation failed; feedback sent via email.</p>"
        return msg

    issue_option = (
        "<label class=\"checkbox-right\">"
        "Optional: Create an Issue Report for GWAY or this website."
        "<input type=\"checkbox\" name=\"create_issue\" value=\"1\" {('checked' if create_issue else '')}/>"
        "</label>"
    ) if token else "<p>(GitHub issue creation unavailable)</p>"
    return f"""
        <h1>Send Feedback</h1>
        <p>Your name and message may be publicly displayed and processed. Your email will be kept private.</p>
        <form method="post">
            <input type="text" name="name" placeholder="Your Name" required class="main" value="{html.escape(name or '')}" />
            <input type="email" name="email" placeholder="Email" required class="main" value="{html.escape(email or '')}" />
            <input type="text" name="topic" placeholder="Topic" required class="main" value="{html.escape(topic or '')}" />
            <textarea name="message" placeholder="Message" required rows="6" class="main">{html.escape(message or '')}</textarea>
            {issue_option}
            <button type="submit" class="submit btn-block">Submit</button>
        </form>
    """


def view_debug_info():
    """Return HTML with debug info about the current request and log tail."""
    from bottle import request
    import html as _html

    info = []
    info.append(f"<b>URL:</b> {_html.escape(request.url or '')}")
    info.append(f"<b>Method:</b> {_html.escape(request.method or '')}")
    info.append(f"<b>Version:</b> {_html.escape(gw.version())}")
    try:
        commit = gw.hub.commit()
        if commit:
            info.append(f"<b>Commit:</b> {_html.escape(commit)}")
    except Exception:
        pass

    log_tail = ""
    try:
        log_path = gw.resource("logs", "gway.log")
        with open(log_path, "r", encoding="utf-8") as lf:
            lines = lf.readlines()[-20:]
            log_tail = "".join(lines)
    except Exception:
        log_tail = "(log unavailable)"

    return (
        "<div class='debug-info'>" + "<br>".join(info) +
        f"<pre>{_html.escape(log_tail)}</pre></div>"
    )


def view_future_updates():
    """Show pending version and changelog information."""
    import html as _html
    import requests

    current = gw.version()
    latest = None
    try:
        resp = requests.get("https://pypi.org/pypi/gway/json", timeout=5)
        resp.raise_for_status()
        latest = resp.json()["info"]["version"]
    except Exception as e:
        gw.verbose(f"Failed to fetch PyPI version: {e}")

    if latest and latest != current:
        notice = (
            f"There is a newer version of GWAY pending: { _html.escape(latest) }"
            f" (installed { _html.escape(current) })."
        )
    else:
        latest = latest or current
        notice = f"We are at the latest version ({ _html.escape(latest) })."

    changes = ""
    try:
        from pathlib import Path

        path = Path(gw.resource("CHANGELOG.rst"))
        text = path.read_text(encoding="utf-8")
        lines = text.splitlines()
        if "Unreleased" in lines:
            idx = lines.index("Unreleased") + 2
            body = []
            while idx < len(lines) and lines[idx].startswith("- "):
                body.append(lines[idx])
                idx += 1
            changes = "\n".join(body).strip()
    except Exception:
        pass

    if changes:
        changelog = "<pre>" + _html.escape(changes) + "</pre>"
    else:
        changelog = "<p>No pending changes.</p>"

    return (
        "<h1>Future Updates</h1>"
        f"<p>{notice}</p>"
        "<h2>Unreleased Changes</h2>" + changelog
    )


def view_project_readmes():
    """Render an HTML tree of README links discovered under ``data/static``."""
    base_dir = Path(gw.resource("data", "static"))

    def insert(tree: dict, parts: tuple[str, ...], url: str) -> None:
        node = tree
        for part in parts:
            node = node.setdefault(part, {})
        node["_url"] = url

    tree: dict = {}
    for path in sorted(base_dir.rglob("README.rst")):
        rel = path.relative_to(base_dir).with_suffix("")
        parts = rel.parts
        if any(_is_hidden_or_private(p) for p in parts):
            continue
        if parts and parts[-1].lower() == "readme":
            parts = parts[:-1]
        tome = "/".join(parts)
        url = gw.web.app.build_url("reader", tome=tome)
        insert(tree, parts, url)

    def render(node: dict, root: bool = False) -> str:
        items = []
        for name, child in sorted(node.items()):
            if name == "_url":
                continue
            label = html.escape(name.replace("_", " ").title())
            url = child.get("_url")
            link = f"<a href='{url}'>{label}</a>" if url else label
            sub = render(child, False)
            items.append(f"<li>{link}{sub}</li>")
        cls = " class='readme-list'" if root else ""
        return f"<ul{cls}>" + "".join(items) + "</ul>" if items else ""

    body = render(tree, True) if tree else "<p>No READMEs found.</p>"
    return "<h1>Project READMEs</h1>" + body


def view_gateway_cookbook(*, recipe: str | None = None) -> str:
    """Display recipe files under ``recipes`` with optional file preview."""
    base_dir = Path(gw.resource("recipes"))

    if recipe:
        safe = _sanitize_relpath(recipe)
        if not safe:
            return "<b>Invalid recipe path.</b>"
        file_path = base_dir / safe
        if file_path.is_dir():
            recipe = None
        elif file_path.suffix != ".gwr" or not file_path.is_file():
            return "<b>Recipe not found.</b>"
        if recipe:
            content = file_path.read_text(encoding="utf-8")
            title = html.escape(file_path.name)
            body = html.escape(content)
            return f"<h1>{title}</h1><pre><code class='gwr'>{body}</code></pre>"

    tree: dict = {}

    def insert(node: dict, parts: tuple[str, ...]):
        head, *tail = parts
        if tail:
            node = node.setdefault(head, {})
            insert(node, tuple(tail))
        else:
            node.setdefault("_files", []).append("/".join(parts))

    for path in sorted(base_dir.rglob("*.gwr")):
        rel = path.relative_to(base_dir)
        parts = rel.parts
        if any(_is_hidden_or_private(p) for p in parts):
            continue
        insert(tree, parts)

    def render(node: dict, root: bool = False) -> str:
        items = []
        for name in sorted(k for k in node.keys() if k != "_files"):
            sub = render(node[name], False)
            items.append(f"<li>{html.escape(name)}{sub}</li>")
        for rel_path in node.get("_files", []):
            href = gw.web.app.build_url("gateway-cookbook", recipe=rel_path)
            label = html.escape(Path(rel_path).stem.replace("_", " ").title())
            items.append(f"<li><a href='{href}'>{label}</a></li>")
        cls = " class='cookbook-list'" if root else ""
        return f"<ul{cls}>" + "".join(items) + "</ul>" if items else ""

    body = render(tree, True) if tree else "<p>No recipes found.</p>"
    return "<h1>Gateway Cookbook</h1>" + body


def view_pending_todos():
    """Render an HTML table of TODOs grouped by project."""
    import ast
    import inspect
    import os
    from pathlib import Path

    def _extract_todos(source: str):
        todos = []
        lines = source.splitlines()
        current = []
        for line in lines:
            stripped = line.strip()
            if "# TODO" in stripped:
                if current:
                    todos.append("\n".join(current))
                current = [stripped]
            elif current and (stripped.startswith("#") or not stripped):
                current.append(stripped)
            elif current:
                todos.append("\n".join(current))
                current = []
        if current:
            todos.append("\n".join(current))
        return todos

    todos: dict[str, list[tuple[str, str]]] = {}
    extract = _extract_todos
    base = Path("projects")
    for path in base.rglob("*.py"):
        if path.name.startswith("_"):
            continue
        dotted = path.relative_to(base).with_suffix("").as_posix().replace("/", ".")
        with open(path, "r", encoding="utf-8", errors="ignore") as f:
            lines = f.readlines()
        try:
            tree = ast.parse("".join(lines))
        except Exception:
            continue
        for node in tree.body:
            if not isinstance(node, ast.FunctionDef):
                continue
            start = node.lineno - 1
            end = node.end_lineno or start
            prepend = []
            i = start - 1
            while i >= 0 and not lines[i].strip():
                i -= 1
            while i >= 0 and lines[i].strip().startswith("#"):
                prepend.insert(0, lines[i])
                i -= 1
            block = "".join(prepend + lines[start:end])
            for todo in extract(block) or []:
                t = todo.strip()
                if not t.startswith("# TODO"):
                    continue
                todos.setdefault(dotted, []).append((node.name, t))

    if not todos:
        return "<h1>No TODOs found.</h1>"

    html_parts = ["<h1>Pending TODOs</h1>"]
    for proj in sorted(todos):
        html_parts.append(f"<h2>{html.escape(proj)}</h2>")

        html_parts.append("<table class='todo-table'>")
        for func, todo in todos[proj]:
<<<<<<< HEAD
            link = gw.web.app.build_url("web", "site", "help", topic=f"{proj}/{func}")
            subject = f"TODO Request @ {proj}.{func}"
            message = (
                "Please add the following TODO items to the given function:\n" + todo
            )
            req_url = gw.web.app.build_url(
                "feedback",
                topic=subject,
                message=message,
            )
=======
            link = gw.web.app.build_url("help", topic=f"{proj}/{func}")
>>>>>>> 639d73c3
            html_parts.append(
                f"<tr><td><a href='{link}'>{html.escape(func)}</a></td>"
                f"<td><pre class='todo-text'>{html.escape(todo)}</pre></td>"
                f"<td><button class='btn-small' onclick=\"location.href='{req_url}'\">Create TODO Request</button></td></tr>"
            )
        html_parts.append("</table>")
    return "".join(html_parts)


def build_help_db(*, update: bool = False):
    """Compatibility wrapper for :func:`gw.help_db.build`."""
    gw.warning(
        "web.site.build_help_db is deprecated; use help-db.build instead"
    )
    return gw.help_db.build(update=update)

<|MERGE_RESOLUTION|>--- conflicted
+++ resolved
@@ -816,7 +816,6 @@
 
         html_parts.append("<table class='todo-table'>")
         for func, todo in todos[proj]:
-<<<<<<< HEAD
             link = gw.web.app.build_url("web", "site", "help", topic=f"{proj}/{func}")
             subject = f"TODO Request @ {proj}.{func}"
             message = (
@@ -827,9 +826,6 @@
                 topic=subject,
                 message=message,
             )
-=======
-            link = gw.web.app.build_url("help", topic=f"{proj}/{func}")
->>>>>>> 639d73c3
             html_parts.append(
                 f"<tr><td><a href='{link}'>{html.escape(func)}</a></td>"
                 f"<td><pre class='todo-text'>{html.escape(todo)}</pre></td>"
