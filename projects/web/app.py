--- conflicted
+++ resolved
@@ -20,10 +20,7 @@
 _fresh_dt = None
 _static_route = "static"
 _shared_route = "shared"
-<<<<<<< HEAD
 _default_include_mode = "collect"
-=======
->>>>>>> cf23a6d8
 UPLOAD_MB = 100
 
 def _refresh_fresh_date():
@@ -113,10 +110,7 @@
         _static_route = static
     if shared:
         _shared_route = shared
-<<<<<<< HEAD
     include_mode = str(mode or _default_include_mode).strip().lower()
-=======
->>>>>>> cf23a6d8
 
     project_names = gw.cast.to_list(project)
     if not project_names:
@@ -311,26 +305,18 @@
 
             final_content = "".join(contents)
             media_origin = "/shared" if shared else ("static" if static else "")
-<<<<<<< HEAD
             if include_mode == "collect":
                 css_files = (f"{media_origin}/{css}.css",) if css else None
                 js_files = (f"{media_origin}/{js}.js",) if js else None
             else:
                 css_files = None
                 js_files = None
-=======
-            css_files = (f"{media_origin}/{css}.css",) if css else None
-            js_files = (f"{media_origin}/{js}.js",) if js else None
->>>>>>> cf23a6d8
             return render_template(
                 title="GWAY - " + " + ".join(titles),
                 content=final_content,
                 css_files=css_files,
                 js_files=js_files,
-<<<<<<< HEAD
                 mode=include_mode,
-=======
->>>>>>> cf23a6d8
             )
 
         def index_dispatch():
@@ -541,20 +527,12 @@
         except Exception:
             build = ""
 
-<<<<<<< HEAD
     mode = str(mode or getattr(request, 'environ', {}).get('gw.include_mode') or _default_include_mode).lower()
     extra_css = request.environ.get("gw.include_css", [])
     extra_js = request.environ.get("gw.include_js", [])
 
     css_files = [c for c in gw.cast.to_list(css_files) if c] if mode == "collect" else []
     js_files = [j for j in gw.cast.to_list(js_files) if j] if mode == "collect" else []
-
-=======
-    css_files = [c for c in gw.cast.to_list(css_files) if c]
-    if not css_files:
-        extra = request.environ.get("gw.include_css", [])
-        css_files = [f"/{_static_route}/" + str(p).lstrip("/") for p in extra]
->>>>>>> cf23a6d8
     theme_css = None
     if is_setup('web.nav'):
         try:
@@ -570,16 +548,6 @@
             css_files.append(theme_css)
         for href in css_files:
             css_links += f'<link rel="stylesheet" href="{href}">\n'
-<<<<<<< HEAD
-=======
-
-    js_files = [j for j in gw.cast.to_list(js_files) if j]
-    if not js_files:
-        extra_js = request.environ.get("gw.include_js", [])
-        js_files = [f"/{_static_route}/" + str(p).lstrip("/") for p in extra_js]
-    js_links = ""
-    if js_files:
->>>>>>> cf23a6d8
         for src in js_files:
             js_links += f'<script src="{src}"></script>\n'
     elif mode == "manual":
