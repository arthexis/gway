# file: projects/web/app.py
"""Web application dispatcher for GWAY.

`setup_app` registers a project and exposes any ``view_*`` functions under
``/project`` for HTML responses, ``api_*`` under ``/api/project`` for JSON, and
``render_*`` under ``/render/project/<view>/<hash>`` for fragment updates.

Functions can be specialized by HTTP method (``view_get_*``/``view_post_*``) and
multiple view names may be combined with ``+`` in the path to build a mashup.
``render_*`` functions may return HTML or JSON and are ideal for dynamic
refreshes via ``render.js``.
CSS and JavaScript from enabled projects are bundled via
``web.static.collect``. ``setup_app`` defaults to ``mode='collect'`` so pages
load ``/shared/global.css`` and ``/shared/global.js`` automatically. Add
``<view>.css`` or ``<view>.js`` (without the ``view_`` prefix) to
``data/static/<project>`` for view-specific assets and avoid manual ``<link>`` or
``<script>`` tags unless ``mode='manual'`` is requested.
"""

import os
from urllib.parse import urlencode
import bottle
import json
import datetime
import time
import html
from bottle import Bottle, static_file, request, response, template, HTTPResponse
from gway import gw


_ver = None
_homes = []   # (title, route)
_links: dict[str, list[object]] = {}
_footer_links: dict[str, list[object]] = {}
_enabled = set()
_registered_routes: set[tuple[str, str]] = set()
_fresh_mtime = None
_fresh_dt = None
_build_mtime = None
_build_dt = None
_static_route = "static"
_shared_route = "shared"
_default_include_mode = "collect"
UPLOAD_MB = 100

def _refresh_fresh_date():
    """Return cached datetime of VERSION modification, updating cache if needed."""
    global _fresh_mtime, _fresh_dt
    try:
        path = gw.resource("VERSION")
        mtime = os.path.getmtime(path)
    except Exception:
        return None
    if _fresh_mtime != mtime:
        _fresh_mtime = mtime
        _fresh_dt = datetime.datetime.fromtimestamp(mtime)
    return _fresh_dt


def _refresh_build_date():
    """Return cached datetime of BUILD modification, updating cache if needed."""
    global _build_mtime, _build_dt
    try:
        path = gw.resource("BUILD")
        mtime = os.path.getmtime(path)
    except Exception:
        return None
    if _build_mtime != mtime:
        _build_mtime = mtime
        _build_dt = datetime.datetime.fromtimestamp(mtime)
    return _build_dt


def _format_fresh(dt: datetime.datetime | None) -> str:
    """Return human friendly string for datetime `dt`."""
    if not dt:
        return "unknown"
    now = datetime.datetime.now(dt.tzinfo)
    delta = now - dt
    if delta < datetime.timedelta(minutes=1):
        return "seconds ago"
    if delta < datetime.timedelta(hours=1):
        minutes = int(delta.total_seconds() // 60)
        return "a minute ago" if minutes == 1 else f"{minutes} minutes ago"
    if delta < datetime.timedelta(days=1):
        hours = int(delta.total_seconds() // 3600)
        return "an hour ago" if hours == 1 else f"{hours} hours ago"
    if delta < datetime.timedelta(days=7):
        days = delta.days
        return "a day ago" if days == 1 else f"{days} days ago"
    if dt.year == now.year:
        return dt.strftime("%B %d").replace(" 0", " ")
    return dt.strftime("%B %d, %Y").replace(" 0", " ")

def enabled_projects():
    """Return a set of all enabled web projects (for static.collect, etc)."""
    global _enabled
    return set(_enabled)

def current_endpoint():
    """
    Return the canonical endpoint path for the current request (the project route prefix).
    Falls back to gw.context['current_endpoint'], or None.
    """
    return gw.context.get('current_endpoint')

<<<<<<< HEAD
# With the ``all`` flag a package can initialize all its sub-projects as
# delegates automatically so paths like ``/ocpp/csms`` work without extra
# glue code.
=======
>>>>>>> 7f79445a

def setup_app(project,
    *,
    app=None,
    path=None,
    home: str = None,
    links=None,
    footer=None,
    views: str = "view",
    apis: str = "api",
    renders: str = "render",
    static="static",
    shared="shared",
    css="global",           # Default CSS (without .css extension)
    js="global",            # Default JS  (without .js extension)
    mode="collect",        # collect | manual | embedded
    auth="disabled",       # Accept "optional"/"disabled" words to disable
    engine="bottle",
    delegates=None,
    all: bool = False,
    **setup_kwargs,
):
    """
    Setup Bottle web application with symmetrical static/shared public folders.
    ``project`` may be a single name or sequence of fallback names. The first
    project found is loaded and used. ``mode`` controls how CSS/JS files are
    included: ``collect`` (default) uses bundled files, ``manual`` links each
    file individually, and ``embedded`` inlines the contents into the page.
    ``footer`` accepts a list of links similar to ``links`` but rendered in the
    page footer instead of the navigation sidebar. Sub-projects of the loaded
    project are always scanned for missing handlers. Use ``delegates`` to
    specify additional fallback projects. Set ``all`` to ``True`` to
    automatically initialize all sub-projects as delegates.
    """
    global _ver, _homes, _enabled, _static_route, _shared_route

    auth_required = str(auth).strip().lower() not in {
        "none", "false", "disabled", "optional"
    }

    if engine != "bottle":
        raise NotImplementedError("Only Bottle is supported at the moment.")

    _ver = _ver or gw.version()
    bottle.BaseRequest.MEMFILE_MAX = UPLOAD_MB * 1024 * 1024
    if static:
        _static_route = static
    if shared:
        _shared_route = shared
    include_mode = str(mode or _default_include_mode).strip().lower()

    project_names = gw.cast.to_list(project)
    if not project_names:
        gw.abort("Project must be a non-empty string or list of names.")

    source = gw.find_project(*project_names)
    if not source:
        gw.abort(
            "Project {} not found in Gateway during app setup.".format(
                ", ".join(project_names)
            )
        )

    delegate_modules = []

    # Always include sub-projects as delegate modules
    try:
        from gway.structs import Project
    except Exception:
        Project = type(source)
    for attr in getattr(source, "__dict__", {}).values():
        if isinstance(attr, Project) and attr not in delegate_modules:
            delegate_modules.append(attr)

    # Extra delegates can be specified explicitly
    for name in gw.cast.to_list(delegates):
        mod = None
        if isinstance(name, str):
            try:
                mod = gw.find_project(name)
            except Exception:
                mod = None
        elif name:
            mod = name
        if mod and mod not in delegate_modules:
            delegate_modules.append(mod)

    modules = [source] + delegate_modules

    def _find_func(name):
        for mod in modules:
            func = getattr(mod, name, None)
            if callable(func):
                return func
        return None

    # Normalize project name to the one actually loaded
    project = getattr(source, "_name", project_names[0])

    # Track project for later global static collection
    _enabled.add(project)

    if home is None and not (_homes and links):
        setup_home_func = getattr(source, "setup_home", None)
        if callable(setup_home_func):
            try:
                home = setup_home_func()
            except Exception as exc:
                gw.warn(f"{project}.setup_home failed: {exc}")

    if links is None:
        setup_links_func = getattr(source, "setup_links", None)
        if callable(setup_links_func):
            try:
                links = setup_links_func()
            except Exception as exc:
                gw.warn(f"{project}.setup_links failed: {exc}")

    # Default path is the dotted project name
    if path is None:
        path = project.replace('.', '/')
            
    oapp = app
    match app:
        case Bottle() as b:
            app = b
            is_new_app = False
        case list() | tuple() as seq:
            app = next((x for x in seq if isinstance(x, Bottle)), None)
            is_new_app = app is None
        case None:
            is_new_app = True
        case _ if isinstance(app, Bottle):
            is_new_app = False
        case _ if hasattr(app, "__iter__") and not isinstance(app, (str, bytes, bytearray)):
            app = next((x for x in app if isinstance(x, Bottle)), None)
            is_new_app = app is None
        case _:
            is_new_app = app is None or not isinstance(app, Bottle)

    if is_new_app:
        gw.info("No Bottle app found; creating a new Bottle app.")
        app = Bottle()
        _homes.clear()
        _links.clear()
        _footer_links.clear()
        _registered_routes.clear()
        _enabled.clear()
        _enabled.add(project)
        if home:
            add_home(home, path, project)
            add_links(f"{path}/{home}", links, project)
            add_footer_links(f"{path}/{home}", footer, project)

        def index():
            response.status = 302
            response.set_header("Location", default_home())
            return ""
        add_route(app, "/", ["GET", "POST"], index)

        @app.error(404)
        def handle_404(error):
            """Redirect 404 responses and log the missing URL."""
            try:
                gw.web.site.record_broken_link(request.url)
            except Exception:
                pass
            return gw.web.error.redirect(
                f"404 Not Found: {request.url}", err=error
            )
    
    elif home:
        add_home(home, path, project)
        add_links(f"{path}/{home}", links, project)
        add_footer_links(f"{path}/{home}", footer, project)
    elif links and _homes:
        add_links(_homes[-1][1], links, project)
    elif footer and _homes:
        add_footer_links(_homes[-1][1], footer, project)

    # Recursively setup sub-projects when requested (before main routes)
    if all and delegate_modules:
        base_path = path if path is not None else project.replace('.', '/')
        for mod in delegate_modules:
            sub_name = getattr(mod, '_name', None)
            if not sub_name:
                continue
            if sub_name.startswith(project + '.'):
                rel = sub_name[len(project) + 1:]
            else:
                rel = sub_name
            sub_path = f"{base_path}/{rel.replace('.', '/')}"
            try:
                setup_app(
                    sub_name,
                    app=app,
                    path=sub_path,
                    all=False,
                    **setup_kwargs,
                )
            except Exception as exc:
                gw.warn(f"Failed to setup sub-project {sub_name}: {exc}")

    if getattr(gw, "timed_enabled", False):
        @app.hook('before_request')
        def _gw_start_timer():
            request.environ['gw.start'] = time.perf_counter()

        @app.hook('after_request')
        def _gw_stop_timer():
            start = request.environ.pop('gw.start', None)
            if start is not None:
                gw.log(f"[web] {request.method} {request.path} took {time.perf_counter() - start:.3f}s")

    # Serve shared files (flat mount)
    if shared:
        def send_shared(filepath):
            file_path = gw.resource("work", "shared", filepath)
            if os.path.isfile(file_path):
                return static_file(os.path.basename(file_path), root=os.path.dirname(file_path))
            return HTTPResponse(status=404, body="shared file not found")
        add_route(app, f"/{path}/{shared}/<filepath:path>", "GET", send_shared)
        add_route(app, f"/{shared}/<filepath:path>", "GET", send_shared)

    # Serve static files (flat mount)
    if static:
        def send_static(filepath):
            file_path = gw.resource("data", "static", filepath)
            if os.path.isfile(file_path):
                return static_file(os.path.basename(file_path), root=os.path.dirname(file_path))
            return HTTPResponse(status=404, body="static file not found")
        add_route(app, f"/{path}/{static}/<filepath:path>", "GET", send_static)
        add_route(app, f"/{static}/<filepath:path>", "GET", send_static)
        
    def _maybe_auth(message: str):
        # Inspect current request path for potential auth rules or logging
        _req_path = getattr(request, "fullpath", request.path)
        if auth_required:
            if is_setup('web.auth') and not gw.web.auth.is_authorized(strict=True):
                gw.debug(f"Unauthorized request for {_req_path}")
                return gw.web.error.unauthorized(message)
        return None

    if views:
        def _looks_like_document(text: str) -> bool:
            if not isinstance(text, str):
                return False
            check = text.lstrip().lower()
            return check.startswith("<!doctype") or check.startswith("<html")

        def view_dispatch(view):
            nonlocal home, views
            request.environ['gw.include_mode'] = include_mode
            if (
                unauth := _maybe_auth(
                    "Unauthorized: You are not permitted to view this page."
                )
            ):
                return unauth
            # Set current endpoint in GWAY context (for helpers/build_url etc)
            gw.context["current_endpoint"] = path

            segments = [s for s in view.strip("/").split("/") if s]
            raw_names = segments[0] if segments else home
            view_names = [n.replace("-", "_") for n in raw_names.replace("+", " ").split()]
            args = segments[1:] if segments else []
            kwargs = dict(request.query)
            if request.method == "POST":
                try:
                    kwargs.update(request.json or dict(request.forms))
                except Exception as e:
                    return gw.web.error.redirect("Error loading JSON payload", err=e)

            method = request.method.lower()  # 'get' or 'post'
            contents = []
            titles = []

            for view_name in view_names:
                method_func_name = f"{views}_{method}_{view_name}"
                generic_func_name = f"{views}_{view_name}"

                # Prefer view_get_x/view_post_x before view_x
                view_func = _find_func(method_func_name)
                if not callable(view_func):
                    view_func = _find_func(generic_func_name)
                if not callable(view_func):
                    return gw.web.error.redirect(
                        f"View not found: {method_func_name} or {generic_func_name} in {project}"
                    )
                _record_includes(view_func)

                try:
                    content = view_func(*args, **kwargs)
                    if isinstance(content, HTTPResponse):
                        return content
                    elif isinstance(content, bytes):
                        response.content_type = "application/octet-stream"
                        response.body = content
                        return response
                    elif content is None:
                        content = ""
                    elif not isinstance(content, str):
                        content = gw.cast.to_html(content)
                except HTTPResponse as res:
                    return res
                except Exception as e:
                    return gw.web.error.redirect("Broken view", err=e)

                if _looks_like_document(content):
                    if contents:
                        gw.warning(
                            f"Mashup aborted: {view_name} returned full document, previous output discarded"
                        )
                    return content

                contents.append(content)
                titles.append(view_func.__name__.replace("_", " ").title())

            final_content = "".join(contents)
            media_origin = "/shared" if shared else ("static" if static else "")
            if include_mode == "collect":
                css_files = (f"{media_origin}/{css}.css",) if css else None
                js_files = (f"{media_origin}/{js}.js",) if js else None
            else:
                css_files = None
                js_files = None
            return render_template(
                title="GWAY - " + " + ".join(titles),
                content=final_content,
                css_files=css_files,
                js_files=js_files,
                mode=include_mode,
            )

        def index_dispatch():
            return view_dispatch("index")

        add_route(app, f"/{path}", ["GET", "POST"], index_dispatch)
        add_route(app, f"/{path}/", ["GET", "POST"], index_dispatch)
        add_route(app, f"/{path}/<view:path>", ["GET", "POST"], view_dispatch)

    # API dispatcher (only if apis is not None)
    if apis:
        def api_dispatch(view):
            nonlocal home, apis
            if (unauth := _maybe_auth("Unauthorized: API access denied.")):
                return unauth
            # Set current endpoint in GWAY context (for helpers/build_url etc)
            gw.context['current_endpoint'] = path
            segments = [s for s in view.strip("/").split("/") if s]
            view_name = segments[0].replace("-", "_") if segments else home
            args = segments[1:] if segments else []
            kwargs = dict(request.query)
            if request.method == "POST":
                try:
                    kwargs.update(request.json or dict(request.forms))
                except Exception as e:
                    return gw.web.error.redirect("Error loading JSON payload", err=e)

            method = request.method.lower()
            specific_af = f"{apis}_{method}_{view_name}"
            generic_af = f"{apis}_{view_name}"

            api_func = _find_func(specific_af)
            if not callable(api_func):
                api_func = _find_func(generic_af)
            if not callable(api_func):
                return gw.web.error.redirect(f"API not found: {specific_af} or {generic_af} in {project}")

            try:
                result = api_func(*args, **kwargs)
                if isinstance(result, HTTPResponse):
                    return result
                response.content_type = "application/json"
                return json.dumps(gw.cast.to_dict(result))
            except HTTPResponse as res:
                return res
            except Exception as e:
                return gw.web.error.redirect("Broken API", err=e)
        add_route(app, f"/api/{path}/<view:path>", ["GET", "POST", "PUT", "DELETE", "PATCH", "OPTIONS"], api_dispatch)
            
    if renders:
        def render_dispatch(view, hash):
            nonlocal renders
            if (unauth := _maybe_auth("Unauthorized: Render access denied.")):
                return unauth
            kwargs = dict(request.query)
            gw.context['current_endpoint'] = path

            # Normalize dashes to underscores for Python function names
            func_view = view.replace("-", "_")
            func_hash = hash.replace("-", "_")
            func_name = f"{renders}_{func_hash}"

            # Optionally: Allow render_<view>_<hash> if you want to dispatch more granularly
            #func_name = f"{renders}_{func_view}_{func_hash}"

            render_func = _find_func(func_name)
            if not callable(render_func):
                # Fallback: allow view as prefix, e.g. render_charger_status_charger_list
                alt_func_name = f"{renders}_{func_view}_{func_hash}"
                render_func = _find_func(alt_func_name)
                if not callable(render_func):
                    return gw.web.error.redirect(
                        f"Render function not found: {func_name} or {alt_func_name} in {project}")

            if request.method == "POST":
                try:
                    params = request.json or dict(request.forms) or request.body.read()
                    if params:
                        kwargs.update(gw.cast.to_dict(params))
                except Exception as e:
                    return gw.web.error.redirect("Error loading POST parameters", err=e)

            try:
                result = render_func(**kwargs)
                # Dict: pass through as JSON
                if isinstance(result, dict):
                    response.content_type = "application/json"
                    return json.dumps(result)
                # List: treat as a list of HTML fragments (return as JSON)
                if isinstance(result, list):
                    html_list = [x if isinstance(x, str) else gw.cast.to_html(x) for x in result]
                    response.content_type = "application/json"
                    return json.dumps(html_list)
                # String/bytes: send as plain text (fragment)
                if isinstance(result, (str, bytes)):
                    response.content_type = "text/html"
                    return result
                # Else: fallback to JSON
                response.content_type = "application/json"
                return json.dumps(gw.cast.to_dict(result))
            except HTTPResponse as res:
                return res
            except Exception as e:
                return gw.web.error.redirect("Broken render function", err=e)

        add_route(app, f"/render/{path}/<view>/<hash>", ["GET", "POST"], render_dispatch)

        if views:
            def render_view_dispatch(view):
                nonlocal views, home
                if (unauth := _maybe_auth("Unauthorized: Render view access denied.")):
                    return unauth
                gw.context['current_endpoint'] = path
                segments = [s for s in view.strip("/").split("/") if s]
                view_name = segments[0].replace("-", "_") if segments else home
                args = segments[1:] if segments else []
                kwargs = dict(request.query)
                if request.method == "POST":
                    try:
                        kwargs.update(request.json or dict(request.forms))
                    except Exception as e:
                        return gw.web.error.redirect("Error loading JSON payload", err=e)
                method = request.method.lower()
                method_func_name = f"{views}_{method}_{view_name}"
                generic_func_name = f"{views}_{view_name}"

                view_func = _find_func(method_func_name)
                if not callable(view_func):
                    view_func = _find_func(generic_func_name)
                if not callable(view_func):
                    return gw.web.error.redirect(
                        f"View not found: {method_func_name} or {generic_func_name} in {project}")
                _record_includes(view_func)

                try:
                    content = view_func(*args, **kwargs)
                    if isinstance(content, HTTPResponse):
                        return content
                    elif isinstance(content, bytes):
                        response.content_type = "application/octet-stream"
                        response.body = content
                        return response
                    elif content is None:
                        return ""
                    elif not isinstance(content, str):
                        content = gw.cast.to_html(content)
                    response.content_type = "text/html"
                    return content
                except HTTPResponse as res:
                    return res
                except Exception as e:
                    return gw.web.error.redirect("Broken view", err=e)

            add_route(app, f"/render/{path}/<view:path>", ["GET", "POST"], render_view_dispatch)

    def favicon():
        proj_parts = project.split('.')
        candidate = gw.resource("data", "static", *proj_parts, "favicon.ico")
        if os.path.isfile(candidate):
            return static_file("favicon.ico", root=os.path.dirname(candidate))
        global_favicon = gw.resource("data", "static", "favicon.ico")
        if os.path.isfile(global_favicon):
            return static_file("favicon.ico", root=os.path.dirname(global_favicon))
        return HTTPResponse(status=404, body="favicon.ico not found")
    add_route(app, "/favicon.ico", "GET", favicon)

    if gw.verbose:
        gw.info(f"Registered homes: {_homes}")
        debug_routes(app)

    # --- Call project-level setup_app if defined ---
    project_setup = getattr(source, "setup_app", None)
    if callable(project_setup) and project_setup is not setup_app:
        gw.verbose(f"Delegating to {project}.setup_app")
        try:
            maybe_app = project_setup(app=app, **setup_kwargs)
            if maybe_app is not None:
                app = maybe_app
        except Exception as exc:
            gw.warn(f"{project}.setup_app failed: {exc}")
    elif setup_kwargs:
        gw.error(
            f"Extra setup arguments ignored for {project}: {', '.join(setup_kwargs.keys())}"
        )

    return oapp if oapp else app

# Use current_endpoint to get the current project route
def build_url(*args, **kwargs):
    path_parts = [str(a).strip("/") for a in args if a]
    if path_parts and (
        len(path_parts) > 1 or "." in path_parts[0] or "/" in path_parts[0]
    ):
        first = path_parts.pop(0).replace(".", "/")
        path = "/".join([first] + path_parts)
        url = f"/{path}" if path else "/"
    else:
        path = "/".join(path_parts)
        endpoint = current_endpoint()
        url = f"/{endpoint}/{path}" if endpoint and path else (
            f"/{endpoint}" if endpoint else f"/{path}"
        )
    if kwargs:
        url += "?" + urlencode(kwargs)
    return url

def render_template(*, title="GWAY", content="", css_files=None, js_files=None, mode=None):
    global _ver
    version = _ver = _ver or gw.version()
    if getattr(gw, "debug_enabled", False):
        dt = _refresh_build_date()
    else:
        dt = _refresh_fresh_date()
    fresh = _format_fresh(dt)
    build = ""
    if getattr(gw, "debug_enabled", False):
        try:
            build = f" Build: {gw.hub.commit()}"
        except Exception:
            build = ""

    mode = str(mode or getattr(request, 'environ', {}).get('gw.include_mode') or _default_include_mode).lower()
    extra_css = request.environ.get("gw.include_css", [])
    extra_js = request.environ.get("gw.include_js", [])

    css_files = [c for c in gw.cast.to_list(css_files) if c] if mode == "collect" else []
    js_files = [j for j in gw.cast.to_list(js_files) if j] if mode == "collect" else []
    theme_css = None
    if is_setup('web.nav'):
        try:
            theme_css = gw.web.nav.active_style()
        except Exception:
            theme_css = None

    css_links = ""
    js_links = ""

    if mode == "collect":
        if theme_css and theme_css not in css_files:
            css_files.append(theme_css)
        for href in css_files:
            css_links += f'<link rel="stylesheet" href="{href}">\n'
        for src in js_files:
            js_links += f'<script src="{src}"></script>\n'
    elif mode == "manual":
        css_refs = [f"/{_static_route}/" + str(p).lstrip("/") for p in extra_css]
        if theme_css:
            css_refs.append(theme_css)
        for href in css_refs:
            css_links += f'<link rel="stylesheet" href="{href}">\n'
        for src in [f"/{_static_route}/" + str(p).lstrip("/") for p in extra_js]:
            js_links += f'<script src="{src}"></script>\n'
    else:  # embedded
        css_paths = [gw.resource("data", "static", p) for p in extra_css]
        if theme_css:
            parts = theme_css.lstrip("/").split("/")
            if parts and parts[0] == _static_route:
                css_paths.append(gw.resource("data", "static", *parts[1:]))
            elif parts and parts[0] == _shared_route:
                css_paths.append(gw.resource("work", "shared", *parts[1:]))
        for path in css_paths:
            try:
                with open(path, "r", encoding="utf-8") as f:
                    css_links += f"<style>\n{f.read()}\n</style>\n"
            except Exception:
                gw.debug(f"Missing CSS to embed: {path}")
        js_paths = [gw.resource("data", "static", p) for p in extra_js]
        for path in js_paths:
            try:
                with open(path, "r", encoding="utf-8") as f:
                    js_links += f"<script>\n{f.read()}\n</script>\n"
            except Exception:
                gw.debug(f"Missing JS to embed: {path}")

    favicon = f'<link rel="icon" href="/favicon.ico" type="image/x-icon" />'
    credits = f'''
        <p>GWAY is written in <a href="https://www.python.org/">Python 3.10</a>.
        Hosting by <a href="https://www.gelectriic.com/">Gelectriic Solutions</a>, 
        <a href="https://pypi.org">PyPI</a> and <a href="https://github.com/arthexis/gway">Github</a>.</p>
    '''
    nav = gw.web.nav.render(homes=_homes, links=_links) if is_setup('web.nav') else ""
    nav_side = gw.web.nav.side() if is_setup('web.nav') else "left"

    debug_html = ""
    if getattr(gw, "debug_enabled", False):
        debug_html = """
            <div id='gw-debug-overlay' style='display:none;position:fixed;top:0;left:0;width:100%;height:100%;background:rgba(0,0,0,0.8);color:#fff;overflow:auto;z-index:10000;padding:1em;'>
                <div style='text-align:right;'><a href='#' id='gw-debug-close' style='color:#fff;text-decoration:none;'>[x] Close</a></div>
                <div id='gw-debug-content'>Loading...</div>
            </div>
            <div id='gw-debug-btn' style='position:fixed;bottom:1em;right:1em;background:#333;color:#fff;border-radius:50%;padding:0.4em 0.6em;cursor:pointer;z-index:10001;font-weight:bold;'>&#9881;?</div>
            <script>
            (function(){
                var btn=document.getElementById('gw-debug-btn');
                var overlay=document.getElementById('gw-debug-overlay');
                var close=document.getElementById('gw-debug-close');
                function show(){
                    overlay.style.display='block';
                    fetch('/render/web/site/debug_info').then(r=>r.text()).then(t=>{document.getElementById('gw-debug-content').innerHTML=t;});
                }
                btn.addEventListener('click',function(e){e.preventDefault();show();});
                close.addEventListener('click',function(e){e.preventDefault();overlay.style.display='none';});
            })();
            </script>
        """

    message_html = gw.web.message.render() if is_setup('web.message') else ""
    footer_links_html = render_footer_links()

    html = template("""<!DOCTYPE html>
        <html lang="en">
        <head>
            <meta charset="UTF-8" />
            <title>{{!title}}</title>
            {{!css_links}}
            {{!favicon}}
            <meta name="viewport" content="width=device-width, initial-scale=1.0" />
        </head>
        <body>
            <div class="page-wrap">
                <div class="layout{{' nav-right' if nav_side == 'right' else (' nav-top' if nav_side == 'top' else '')}}">
                    % if nav_side == 'right':
                    <main>{{!message_html}}{{!content}}</main>{{!nav}}
                    % elif nav_side == 'top':
                    {{!nav}}<main>{{!message_html}}{{!content}}</main>
                    % else:
                    {{!nav}}<main>{{!message_html}}{{!content}}</main>
                    % end
                </div>
                <footer>{{!footer_links_html}}<p>This website was <strong>built</strong>, <strong>tested</strong>
                    and <strong>released</strong> with <a href="https://arthexis.com">GWAY</a>
                    <a href="https://pypi.org/project/gway/{{!version}}/">v{{!version}}</a>,
                    fresh since {{!fresh}}{{!build}}.</p>
            {{!credits}}
                </footer>
            </div>
            {{!debug_html}}
            {{!js_links}}
        </body>
        </html>
    """, **locals())
    return html

def default_home():
    for _, route in _homes:
        if route:
            return "/" + route.lstrip("/")
    return "/web/site/reader"

def debug_routes(app):
    for route in app.routes:
        gw.debug(f"{route.method:6} {route.rule:30} -> {route.callback.__name__}")

def _route_exists(app, rule: str, methods) -> bool:
    methods = gw.cast.to_list(methods)
    for route in app.routes:
        if route.rule == rule and route.method in methods:
            return True
    return False

def add_route(app, rule: str, method, callback):
    """Register route unless already handled."""
    methods = gw.cast.to_list(method or "GET")
    for m in methods:
        key = (m.upper(), rule)
        if key in _registered_routes or _route_exists(app, rule, m):
            gw.debug(f"Skipping duplicate route: {m} {rule}")
            continue
        _registered_routes.add(key)
        app.route(rule, method=m)(callback)

def _record_includes(func):
    """Record CSS/JS includes for the current request if present."""
    css = getattr(func, "_include_css", [])
    js = getattr(func, "_include_js", [])
    if css:
        request.environ.setdefault("gw.include_css", set()).update(css)
    if js:
        request.environ.setdefault("gw.include_js", set()).update(js)

def is_setup(project_name):
    global _enabled
    return project_name in _enabled

def _func_title(project: str | None, view: str) -> str | None:
    """Return function _title for project.view if available."""
    if not project:
        return None
    try:
        mod = gw.find_project(project)
    except Exception:
        mod = None
    if not mod:
        return None
    func = None
    for prefix in gw.prefixes:
        cand = getattr(mod, f"{prefix}{view.replace('-', '_')}", None)
        if callable(cand):
            func = cand
            break
    if not func:
        func = getattr(mod, view.replace('-', '_'), None)
    if callable(func):
        return getattr(func, "_title", None)
    return None

def add_home(home, path, project=None):
    global _homes
    if home.lower() == "index" and project:
        title_src = project
    else:
        title_src = home
    title = _func_title(project, home) or (
        title_src.replace('.', ' ').replace('-', ' ').replace('_', ' ').title()
    )
    route = f"{path}/{home}"
    if (title, route) not in _homes:
        _homes.append((title, route))
        gw.debug(f"Added home: ({title}, {route})")

def add_links(route: str, links=None, project: str | None = None):
    global _links
    parsed = parse_links(links)
    if parsed:
        if project:
            parsed = [
                (project, item) if not isinstance(item, tuple) else item
                for item in parsed
            ]
        existing = _links.get(route, [])
        _links[route] = existing + parsed
        gw.debug(f"Added links for {route}: {_links[route]}")

def add_footer_links(route: str, links=None, project: str | None = None):
    global _footer_links
    parsed = parse_links(links)
    if parsed:
        if project:
            parsed = [
                (project, item) if not isinstance(item, tuple) else item
                for item in parsed
            ]
        existing = _footer_links.get(route, [])
        _footer_links[route] = existing + parsed
        gw.debug(f"Added footer links for {route}: {_footer_links[route]}")

def parse_links(links) -> list[object]:
    if not links:
        return []
    if isinstance(links, str):
        tokens = links.replace(',', ' ').split()
    else:
        try:
            tokens = list(links)
        except Exception:
            tokens = []
    result: list[object] = []
    for t in tokens:
        token = str(t).strip()
        if not token:
            continue
        if ':' in token:
            proj, view = token.split(':', 1)
            result.append((proj.strip(), view.strip()))
        else:
            result.append(token)
    return result

def render_footer_links() -> str:
    items = []
    for _, route in _homes:
        sub = _footer_links.get(route)
        if not sub:
            continue
        proj_root = route.rsplit('/', 1)[0] if '/' in route else route
        for name in sub:
            if isinstance(name, tuple):
                proj, view = name
                href = f"{proj.replace('.', '/')}/{view}".strip('/')
                label = _func_title(proj, view) or (
                    view.replace('-', ' ').replace('_', ' ').title()
                )
            else:
                href = f"{proj_root}/{name}".strip('/')
                proj = proj_root.replace('/', '.')
                label = _func_title(proj, name) or (
                    name.replace('-', ' ').replace('_', ' ').title()
                )
            items.append(f'<a href="/{href}">{label}</a>')
    return '<p class="footer-links">' + ' | '.join(items) + '</p>' if items else ""<|MERGE_RESOLUTION|>--- conflicted
+++ resolved
@@ -103,13 +103,6 @@
     Falls back to gw.context['current_endpoint'], or None.
     """
     return gw.context.get('current_endpoint')
-
-<<<<<<< HEAD
-# With the ``all`` flag a package can initialize all its sub-projects as
-# delegates automatically so paths like ``/ocpp/csms`` work without extra
-# glue code.
-=======
->>>>>>> 7f79445a
 
 def setup_app(project,
     *,
