"""Quantum Piggy Farm view skeleton served by GWAY."""
from gway import gw
<<<<<<< HEAD


=======


>>>>>>> e121e8dc
def view_qpig_farm(*_, **__):
    """Return the basic HTML frame for the Quantum Piggy Farm game."""
    gw.debug("view_qpig_farm called")
    html = [
        '<link rel="stylesheet" href="/static/games/qpig/qpig_farm.css">',
        '<script src="/static/games/qpig/qpig_farm.js"></script>',
        '<h1>Quantum Piggy Farm</h1>',
        '<div class="qpig-garden tab-garden">',
        '<div class="qpig-tabs">',
        '<button class="qpig-tab active" data-tab="garden">Garden Shed</button>',
        '<button class="qpig-tab" data-tab="market">Market Street</button>',
        '<button class="qpig-tab" data-tab="lab">Quantum Lab</button>',
        '<button class="qpig-tab" data-tab="travel">Travel Abroad</button>',
        '<button class="qpig-tab" data-tab="settings">Game Settings</button>',
        '</div>',
        '<div id="qpig-panel-garden" class="qpig-panel active">',
        '<div class="qpig-top"><span id="qpig-count"></span>'
        '<span id="qpig-pellets"></span></div>',
        '<div class="qpig-pigs">',
        '<div id="pig-template" class="qpig-pig-card" style="display:none;">',
        '<div class="qpig-pig-info">',
        '<div><span class="qpig-pig-name">Name</span> — '
        '<em class="qpig-pig-activity">Resting</em></div>',
        '<div class="qpig-pig-stats"></div>',
<<<<<<< HEAD
        '</div>',
        '<img class="qpig-photo" src="" width="30" height="30">',
        '</div>',
=======
        '</div>',
        '<img class="qpig-photo" src="" width="30" height="30">',
        '</div>',
>>>>>>> e121e8dc
        '</div>',
        '</div>',
        '<div id="qpig-panel-market" class="qpig-panel">',
        '<div class="qpig-top"><span id="qpig-vcreds"></span></div>',
        '<div id="market-stalls"></div></div>',
        '<div id="qpig-panel-lab" class="qpig-panel">',
        '<div class="qpig-top">',
        '<span id="qpig-lab-pellets"></span>'
        '<span id="qpig-lab-vcreds"></span>',
        '</div>',
        '<table id="qpig-lab-ops" class="lab-ops">',
        '<tr><th>Operation</th><th>Time</th><th></th></tr>',
        '<tr><td>Measure Spin</td><td>5s</td>'
        '<td><button data-op="measure" data-time="5">Start</button></td></tr>',
        '<tr><td>Entangle Pair</td><td>10s</td>'
        '<td><button data-op="entangle" data-time="10">Start</button></td></tr>',
        '<tr><td>Collect Quantum Pellets</td><td>3s</td>'
        '<td><button data-op="collect" data-time="3">Start</button></td></tr>',
        '</table>',
        '<progress id="lab-progress" value="0" max="100" '
        'style="display:none;width:100%"></progress>',
        '</div>',
        '<div id="qpig-panel-travel" class="qpig-panel">'
        '<div class="qpig-top"></div>Travel Abroad coming soon</div>',
        '<div id="qpig-panel-settings" class="qpig-panel">'
<<<<<<< HEAD
        '<div class="qpig-top"></div>',
=======
        '<div class="qpig-top"></div></div>',
>>>>>>> e121e8dc
        '<div class="qpig-buttons">',
        "<button type='button' id='qpig-save' title='Save'>💾 Save</button>",
        "<button type='button' id='qpig-load' title='Load'>📂 Load</button>",
        '</div></div>',
        '</div>',
        '</div>',
<<<<<<< HEAD
=======
        '</div>',
>>>>>>> e121e8dc
    ]
    return "\n".join(html)<|MERGE_RESOLUTION|>--- conflicted
+++ resolved
@@ -1,12 +1,6 @@
 """Quantum Piggy Farm view skeleton served by GWAY."""
 from gway import gw
-<<<<<<< HEAD
 
-
-=======
-
-
->>>>>>> e121e8dc
 def view_qpig_farm(*_, **__):
     """Return the basic HTML frame for the Quantum Piggy Farm game."""
     gw.debug("view_qpig_farm called")
@@ -31,15 +25,9 @@
         '<div><span class="qpig-pig-name">Name</span> — '
         '<em class="qpig-pig-activity">Resting</em></div>',
         '<div class="qpig-pig-stats"></div>',
-<<<<<<< HEAD
         '</div>',
         '<img class="qpig-photo" src="" width="30" height="30">',
         '</div>',
-=======
-        '</div>',
-        '<img class="qpig-photo" src="" width="30" height="30">',
-        '</div>',
->>>>>>> e121e8dc
         '</div>',
         '</div>',
         '<div id="qpig-panel-market" class="qpig-panel">',
@@ -65,20 +53,12 @@
         '<div id="qpig-panel-travel" class="qpig-panel">'
         '<div class="qpig-top"></div>Travel Abroad coming soon</div>',
         '<div id="qpig-panel-settings" class="qpig-panel">'
-<<<<<<< HEAD
         '<div class="qpig-top"></div>',
-=======
-        '<div class="qpig-top"></div></div>',
->>>>>>> e121e8dc
         '<div class="qpig-buttons">',
         "<button type='button' id='qpig-save' title='Save'>💾 Save</button>",
         "<button type='button' id='qpig-load' title='Load'>📂 Load</button>",
         '</div></div>',
         '</div>',
         '</div>',
-<<<<<<< HEAD
-=======
-        '</div>',
->>>>>>> e121e8dc
     ]
     return "\n".join(html)