# file: projects/mtg.py

import requests
from html import escape
from gway import gw
import json
import random
import re

NAME_SUGGESTIONS = [
    "Black Lotus", "Lightning Bolt", "Sol Ring", "Emrakul", "Shivan Dragon", "Griselbrand",
    "Birds of Paradise", "Snapcaster Mage", "Brainstorm", "Thoughtseize", "Giant Growth",
    "Force of Will", "Serra Angel", "Tarmogoyf", "Jace, the Mind Sculptor", "Thragtusk",
    "Ugin, the Spirit Dragon", "Blood Moon", "Phyrexian Obliterator", "Walking Ballista",
    # Additional options
    "Mana Crypt", "Mox Pearl", "Mox Sapphire", "Ancestral Recall", "Time Walk",
    "Counterspell", "Dark Confidant", "Liliana of the Veil", "Goblin Guide", "Vendilion Clique",
    "Eternal Witness", "Stoneforge Mystic", "Ragavan, Nimble Pilferer", "Fury",
    "Teferi, Time Raveler", "Mystic Snake", "Karn Liberated", "Primeval Titan",
    "Treasure Cruise", "Wrenn and Six",
]
TYPE_SUGGESTIONS = [
    "Creature", "Instant", "Artifact", "Planeswalker", "Sorcery", "Enchantment",
    "Land", "Legendary", "Vampire", "Goblin", "Angel", "Dragon", "Zombie", "Elf",
    "Dinosaur", "Vehicle", "Saga", "God", "Giant", "Wizard", "Snow", "Basic",
    "Kindred",
    # Additional options
    "Human", "Cleric", "Rogue", "Warrior", "Merfolk", "Treefolk", "Kithkin", "Sliver",
    "Beast", "Cat", "Druid", "Shaman", "Elemental", "Illusion", "Knight", "Minotaur",
    "Ooze", "Pirate", "Samurai", "Spirit",
]
TEXT_SUGGESTIONS = [
    "draw a card", "flying", "hexproof", "trample", "protection", "haste", "lifelink",
    "indestructible", "counter target", "exile", "destroy", "untap", "discards",
    "target", "deathtouch", "double strike", "token", "flash", "defender",
    "proliferate", "mill",
    # Additional options
    "cycling", "madness", "cascade", "equip", "kicker", "landfall", "scry",
    "vigilance", "menace", "first strike", "search your library", "discard a card",
    "enter the battlefield", "monarch", "create a Food token", "draw two cards",
    "life gain", "modular", "transform", "connive", "venture into the dungeon",
]
SET_SUGGESTIONS = [
    "Alpha", "Beta", "Unlimited", "Revised", "Mirage", "Zendikar", "Theros", "Dominaria",
    "Strixhaven", "Kamigawa", "Innistrad", "Ravnica", "Kaldheim", "Eldraine", "Modern",
    "New Capenna", "Phyrexia", "War", "Tarkir", "Ixalan",
    # Additional options
    "Arabian Nights", "Antiquities", "Legends", "Tempest", "Urza's Saga",
    "Mercadian Masques", "Onslaught", "Lorwyn", "Shadowmoor", "Shards of Alara",
    "Gatecrash", "Alara Reborn", "Battle for Zendikar", "Amonkhet", "Kaladesh",
    "Battlebond", "Journey into Nyx", "Ice Age", "Mirrodin", "Return to Ravnica",
]

TOTAL_CARD_COUNT = 98256

REMINDER_PATTERN = re.compile(r"\([^)]+reminder text[^)]+\)", re.IGNORECASE)

# Map various color words/letters to Scryfall color identity letters
COLOR_ALIASES = {
    "w": "w",
    "white": "w",
    "u": "u",
    "blue": "u",
    "b": "b",
    "black": "b",
    "r": "r",
    "red": "r",
    "g": "g",
    "green": "g",
    "c": "c",
    "colorless": "c",
    "colourless": "c",
}


def _extract_colors(text):
    """Return text without color tokens and a list of colors found."""
    if not text:
        return "", []
    colors = []
    words = text.split()
    kept = []
    for word in words:
        cleaned_parts = re.split(r"/+", word)
        is_color = False
        for part in cleaned_parts:
            clean = re.sub(r"[\[\]{}()]+", "", part).lower()
            if clean in COLOR_ALIASES:
                colors.append(COLOR_ALIASES[clean])
                is_color = True
        if not is_color:
            kept.append(word)
    return " ".join(kept), colors

def _remove_reminders(text):
    """Remove reminder text (in parentheses, with 'reminder text' or mana/keyword reminders) from Oracle text."""
    if not text:
        return ""
    # Remove any parenthetical reminder (common patterns)
    # Examples: (This is a reminder.), (See rule 702.11), (A deck can have any number of cards named ...)
    # We'll remove parentheticals that contain "reminder" or known rulespeak
    # For now, remove any parenthetical starting with a lowercase letter
    text = re.sub(r"\(([^)]*reminder text[^)]*)\)", "", text, flags=re.I)
    text = re.sub(r"\((This is a .+?|See rule .+?|A deck can have .+?)\)", "", text, flags=re.I)
    # Also, aggressively trim known reminder text (best effort, doesn't affect core abilities)
    text = re.sub(r"\(([^)]*exile it instead[^)]*)\)", "", text, flags=re.I)
    text = re.sub(r"\(\s*For example[^\)]*\)", "", text, flags=re.I)
    # Remove any empty parentheticals or excessive spaces
    text = re.sub(r"\(\s*\)", "", text)
    text = re.sub(r"\n{3,}", "\n\n", text)
    return text.strip()

def _scryfall_search(query, limit=3):
    params = {'q': query}
    url = "https://api.scryfall.com/cards/search"
    try:
        resp = requests.get(url, params=params, timeout=6)
        resp.raise_for_status()
        data = resp.json()
        if data.get('object') == 'list' and data.get('data'):
            return data['data'][:limit]
    except Exception as e:
        gw.warn(f"Scryfall search error: {e}")
    return []

def _scryfall_random(query=None):
    url = "https://api.scryfall.com/cards/random"
    params = {"q": query} if query else None
    try:
        resp = requests.get(url, params=params, timeout=6)
        resp.raise_for_status()
        card = resp.json()
        if card.get("object") == "card":
            return card
    except Exception as e:
        gw.warn(f"Scryfall random error: {e}")
    return None

def _get_cookie_hand():
    hand = gw.web.cookies.get("mtg_hand")
    if hand:
        try:
            return [c for c in hand.split("|") if c]
        except Exception:
            return []
    return []

def _set_cookie_hand(card_ids):
    gw.web.cookies.set("mtg_hand", "|".join(card_ids), path="/", max_age=14*24*3600)

def _get_cookie_discard_count() -> int:
    """Return total number of discarded cards stored in cookie."""
    val = gw.web.cookies.get("mtg_discards")
    try:
        return int(val)
    except Exception:
        return 0

def _increment_cookie_discard_count():
    """Increase the discard count cookie by one."""
    count = _get_cookie_discard_count() + 1
    gw.web.cookies.set("mtg_discards", str(count), path="/", max_age=14*24*3600)

def _get_cookie_turn():
    val = gw.web.cookies.get("mtg_turn")
    try:
        return int(val)
    except Exception:
        return 0

def _set_cookie_turn(turn: int):
    gw.web.cookies.set("mtg_turn", str(turn), path="/", max_age=14*24*3600)

def _get_cookie_life():
    val = gw.web.cookies.get("mtg_life")
    try:
        return int(val)
    except Exception:
        return 20

def _set_cookie_life(life: int):
    gw.web.cookies.set("mtg_life", str(life), path="/", max_age=14*24*3600)

def _render_card(card):
    name = escape(card.get("name", "Unknown"))
    set_name = escape(card.get("set_name", "-"))
    scry_uri = card.get("scryfall_uri", "#")
    card_type = escape(card.get("type_line", ""))
    # Remove reminder text from oracle_text
    text = _remove_reminders(card.get("oracle_text", ""))
    pt = ""
    if card.get("power") or card.get("toughness"):
        pt = f'P/T: {escape(str(card.get("power") or ""))}/{escape(str(card.get("toughness") or ""))}'
    img_url = card.get("image_uris", {}).get("normal", "")
    html = f"""
    <div class="mtg-card">
      <div class="mtg-title">{name}</div>
      <div class="mtg-set"><a href="{escape(scry_uri)}" target="_blank">{set_name}</a></div>
      {'<img src="'+img_url+'" alt="'+name+'" class="mtg-img">' if img_url else ''}
      <div class="mtg-type">{card_type}</div>
      <div class="mtg-text">{escape(text)}</div>
      <div class="mtg-pt">{pt}</div>
    </div>
    """
    return html

def view_search_games(
    name=None,
    type_line=None,
    card_type=None,
    oracle_text=None,
    set_name=None,
    discard=None,
    **kwargs
):
    # --- Cookie-based hand setup ---
    use_hand = (
        hasattr(gw.web, "app") and hasattr(gw.web, "cookies")
        and getattr(gw.web.app, "is_setup", lambda x: False)("web.cookies")
        and gw.web.cookies.accepted()
    )

    hand_ids = _get_cookie_hand() if use_hand else []
    discard_count = _get_cookie_discard_count() if use_hand else 0
    card_data_map = {}
    random_query = None

    # Handle discarding from hand
    if discard and use_hand:
        if discard in hand_ids:
            hand_ids.remove(discard)
            _set_cookie_hand(hand_ids)
            _increment_cookie_discard_count()

    # --- Build query string ---
    query_parts = []
    colors = set()

    if name:
        name, cs = _extract_colors(name)
        colors.update(cs)
        if name:
            query_parts.append(f'name:"{name}"')

    if type_line:
        type_line, cs = _extract_colors(type_line)
        colors.update(cs)
        tl = type_line.strip().lower()
        if tl in ("legendary", "snow"):
            random_query = f"t:{tl} t:creature"
        else:
            m = re.match(r"^\s*(\d+)\s*/\s*(\d+)\s*$", type_line)
            if m:
                pw, tu = m.groups()
                query_parts.append(f"pow={pw} tou={tu}")
            else:
                if tl in ("artifact", "enchantment"):
                    query_parts.append(f"t:creature t:{tl}")
                elif type_line:
                    query_parts.append(f'type:"{type_line}"')

    if card_type:
        card_type, cs = _extract_colors(card_type)
        colors.update(cs)
        ct = card_type.strip().lower()
        if ct in ("legendary", "snow"):
            random_query = f"t:{ct} -t:creature"
        else:
            if ct in ("artifact", "enchantment"):
                query_parts.append(f"t:{ct} -t:creature")
            elif card_type:
                query_parts.append(f'type:{ct}')

    if oracle_text:
        oracle_text, cs = _extract_colors(oracle_text)
        colors.update(cs)
        if oracle_text:
            query_parts.append(f'o:"{oracle_text}"')

    if set_name:
        set_name, cs = _extract_colors(set_name)
        colors.update(cs)
        if set_name:
            sn = set_name.strip()
            if re.fullmatch(r"[A-Za-z0-9]{2,6}", sn):
                query_parts.append(
                    f'(e:{sn} or setname:"{sn}" or artist:"{sn}" or tag:{sn})'
                )
            else:
                query_parts.append(
                    f'(setname:"{sn}" or artist:"{sn}" or tag:{sn})'
                )

    color_filter = ""
    if colors:
        if colors == {"c"}:
            color_filter = "c=c"
        else:
            colors.discard("c")
            if colors:
                color_filter = f"c>={''.join(sorted(colors))}"

    if color_filter:
        if random_query:
            random_query = f"{random_query} {color_filter}"
        else:
            query_parts.append(color_filter)

    query = " ".join(query_parts).strip() if not random_query else ""
    all_discards = set(discards)

    turn = _get_cookie_turn() if use_hand else 0
    if query and use_hand:
        turn += 1
        _set_cookie_turn(turn)

    life = _get_cookie_life() if use_hand else 20
    library = TOTAL_CARD_COUNT - len(hand_ids) - discard_count

    # Hand size can be up to 8, but if at 8 only show discard
    HAND_LIMIT = 8
    hand_full = use_hand and len(hand_ids) >= HAND_LIMIT

    # --- Search for a card if a query is present and hand is not full ---
    main_card = None
    searched = bool(query or random_query)
    message = ""
<<<<<<< HEAD
    if (random_query or query) and (not use_hand or not hand_full):
        if random_query:
            card = _scryfall_random(random_query)
=======
    if query and (not use_hand or not hand_full):
        found = _scryfall_search(query, limit=3)
        found = [c for c in found if c.get("id") not in hand_ids]
        if not found:
            attempts = 0
            card = None
            while attempts < 7:
                card = _scryfall_random()
                if not card:
                    break
                if card.get("id") not in hand_ids:
                    break
                attempts += 1
>>>>>>> 5a4f5417
            if card:
                main_card = card
            else:
                message = "<b>Couldn't fetch a random card.</b>"
        else:
            found = _scryfall_search(query, limit=3)
            found = [c for c in found if c.get("id") not in hand_ids and c.get("id") not in all_discards]
            if not found:
                attempts = 0
                card = None
                while attempts < 7:
                    card = _scryfall_random()
                    if not card:
                        break
                    if card.get("id") not in hand_ids and card.get("id") not in all_discards:
                        break
                    attempts += 1
                if card:
                    main_card = card
                    message = "<b>No cards found for your query. Here's a random card instead:</b>"
                else:
                    message = "<b>No cards found and couldn't fetch a random card.</b>"
            else:
                # Pick one at random if 2 or 3 cards are found
                main_card = random.choice(found) if len(found) > 1 else found[0]

    # If we got a main_card and use_hand, add it to hand and clear form fields
    card_added = False
    if main_card and use_hand and main_card.get("id") not in hand_ids:
        hand_ids.append(main_card.get("id"))
        _set_cookie_hand(hand_ids)
        card_added = True
        name = type_line = oracle_text = set_name = ""
        hand_full = len(hand_ids) >= HAND_LIMIT

    html = []
    html.append('<link rel="stylesheet" href="/static/card_game.css">')
    html.append('<script src="/static/search_cards.js"></script>')
    html.append(f"""
    <script>
    window.mtgSuggestions = {{
        name: {json.dumps(NAME_SUGGESTIONS)},
        type_line: {json.dumps(TYPE_SUGGESTIONS)},
        card_type: {json.dumps(TYPE_SUGGESTIONS)},
        oracle_text: {json.dumps(TEXT_SUGGESTIONS)},
        set_name: {json.dumps(SET_SUGGESTIONS)},
    }};
    </script>
    """)
    html.append("<h1>Divination Wars</h1>")

    # Show hand (if enabled and not empty)
    if use_hand and hand_ids:
        html.append('<div class="mtg-cards-hand">')
        for cid in hand_ids:
            card = card_data_map.get(cid)
            if not card:
                try:
                    r = requests.get(f"https://api.scryfall.com/cards/{cid}", timeout=5)
                    if r.ok:
                        card = r.json()
                        card_data_map[cid] = card
                except Exception:
                    card = None
            if card:
                html.append(_render_card(card))
        html.append("</div>")

    # If hand is full, only show discard UI (don't show search form or result)
    if hand_full:
        html.append('<div class="mtg-hand-full">Your hand is full. <strong>Discard a card.</strong></div>')
        html.append('<form class="mtg-search-form" method="get" style="margin-bottom:1.2em;">')
        html.append('<label for="discard">Discard:</label> <select name="discard">')
        for cid in hand_ids:
            card = card_data_map.get(cid)
            label = escape(card.get("name")) if card else cid
            html.append(f'<option value="{cid}">{label}</option>')
        html.append('</select> <button type="submit">Discard</button></form>')
        return "\n".join(html)

    # Show main card result (if not already in hand)
    if main_card:
        if not use_hand:
            html.append('<div class="mtg-cards-hand">')
            html.append(_render_card(main_card))
            html.append('</div>')
        if message:
            html.append(f'<div style="margin-bottom:1em;color:#be6500;">{message}</div>')
    elif searched and (not use_hand or not hand_full):
        html.append('<div style="color:#ba1c0c;">No results found and no random card could be found.</div>')

    no_cards = not hand_ids and not main_card
    form_class = "mtg-search-form" + (" no-cards" if no_cards else "")
    html.append("""
    <form class=\"{form_class}\" method=\"get\">
        <div class=\"mtg-grid\">
            <div class=\"mtg-form-row\">
                <div class=\"mtg-label-row\"><label>NAME:</label><button class=\"mtg-random-btn\" type=\"button\" title=\"Random name\" onclick=\"mtgPickRandom('name')\">&#x1f3b2;</button></div>
                <input type=\"text\" name=\"name\" value=\"{name}\" placeholder=\"Black Lotus\">
            </div>
            <div class=\"mtg-form-row\">
                <div class=\"mtg-label-row\"><label>TYPE:</label><button class=\"mtg-random-btn\" type=\"button\" title=\"Random type\" onclick=\"mtgPickRandom('type_line')\">&#x1f3b2;</button></div>
                <input type=\"text\" name=\"type_line\" value=\"{type_line}\" placeholder=\"Creature\">
            </div>
            <div class=\"mtg-form-row\">
                <div class=\"mtg-label-row\"><label>CARD TYPE:</label><button class=\"mtg-random-btn\" type=\"button\" title=\"Random type\" onclick=\"mtgPickRandom('card_type')\">&#x1f3b2;</button></div>
                <input type=\"text\" name=\"card_type\" value=\"{card_type}\" placeholder=\"Instant\">
            </div>
            <div class=\"mtg-form-row\">
                <div class=\"mtg-label-row\"><label>RULES:</label><button class=\"mtg-random-btn\" type=\"button\" title=\"Random text\" onclick=\"mtgPickRandom('oracle_text')\">&#x1f3b2;</button></div>
                <input type=\"text\" name=\"oracle_text\" value=\"{oracle_text}\" placeholder=\"draw a card\">
            </div>
            <div class=\"mtg-form-row\">
                <div class=\"mtg-label-row\"><label>SET:</label><button class=\"mtg-random-btn\" type=\"button\" title=\"Random set\" onclick=\"mtgPickRandom('set_name')\">&#x1f3b2;</button></div>
                <input type=\"text\" name=\"set_name\" value=\"{set_name}\" placeholder=\"Alpha\">
            </div>
        </div>
        <div class=\"mtg-status\">
            <button class=\"search-btn\" type=\"submit\">Search</button>
            <span class=\"mtg-turn\">Turn: {turn}</span>
            <span class=\"mtg-library\">Library: {library}</span>
            <span class=\"mtg-life\">Life: <span class=\"mtg-life-value\">{life}</span>
                <button type=\"button\" onclick=\"mtgUpdateLife(1)\">+</button>
                <button type=\"button\" onclick=\"mtgUpdateLife(-1)\">-</button>
            </span>
        </div>
    </form>
    """.format(
        form_class=form_class,
        name=escape(name or ""), type_line=escape(type_line or ""),
        card_type=escape(card_type or ""),
        oracle_text=escape(oracle_text or ""), set_name=escape(set_name or ""),
        turn=turn, library=library, life=life
    ))

    html.append(
        '<div style="font-size:0.95em;color:#888;margin-top:2em;">Made using the <a href="https://scryfall.com/docs/api">Scryfall API</a>.</div>'
    )
    return "\n".join(html)<|MERGE_RESOLUTION|>--- conflicted
+++ resolved
@@ -325,25 +325,10 @@
     main_card = None
     searched = bool(query or random_query)
     message = ""
-<<<<<<< HEAD
     if (random_query or query) and (not use_hand or not hand_full):
         if random_query:
             card = _scryfall_random(random_query)
-=======
-    if query and (not use_hand or not hand_full):
-        found = _scryfall_search(query, limit=3)
-        found = [c for c in found if c.get("id") not in hand_ids]
-        if not found:
-            attempts = 0
-            card = None
-            while attempts < 7:
-                card = _scryfall_random()
-                if not card:
-                    break
-                if card.get("id") not in hand_ids:
-                    break
-                attempts += 1
->>>>>>> 5a4f5417
+
             if card:
                 main_card = card
             else:
