# file: projects/awg.py

from typing import Literal, Union, Optional
from gway import gw


class AWG(int):
    def __new__(cls, value):
        if isinstance(value, str) and "/" in value:
            value = -int(value.split("/")[0])
        return super().__new__(cls, int(value))

    def __str__(self):
        return f"{abs(self)}/0" if self < 0 else str(int(self))

    def __repr__(self):
        return f"AWG({str(self)})"


def find_awg(
    *,
    meters: Union[int, str, None] = None,  # Required
    amps: Union[int, str] = "40",
    volts: Union[int, str] = "220",
    material: Literal["cu", "al", "?"] = "cu",
    max_awg: Optional[Union[int, str]] = None,
    max_lines: Union[int, str] = "1",
    phases: Literal["1", "3", 1, 3] = "2",
    temperature: Union[int, str, None] = None,
    conduit: Optional[Union[str, bool]] = None,
    ground: Union[int, str] = "1"
):
    """
    Calculate the type of cable needed for an electrical system.

    Args:
        meters: Cable length (one line) in meters. Required keyword.
        amps: Load in Amperes. Default: 40 A.
        volts: System voltage. Default: 220 V.
        material: 'cu' (copper) or 'al' (aluminum). Default: cu.
        max_awg: Optional maximum gauge number allowed. If provided,
            cables thicker than this won't be considered. Example: ``6`` or ``1/0``.
        max_lines: Maximum number of line conductors allowed. Default: 1
        phases: Number of phases for AC (1, 2 or 3). Default: 2
        temperature: Conductor temperature rating in Celsius. Use ``60``, ``75``
            or ``90``. ``None`` (default) selects 60C for loads <=100A and 75C
            otherwise.
        conduit: Conduit type or None.
        ground: Number of ground wires.
    Returns:
        dict with cable selection and voltage drop info, or {'awg': 'n/a'} if not possible.
    """
    gw.info(f"Calculating AWG for {meters=} {amps=} {volts=} {material=}")

     # Convert and validate inputs
    amps = int(amps)
    meters = int(meters)
    volts = int(volts)
<<<<<<< HEAD
    max_lines = 1 if max_lines in (None, "") else int(max_lines)
=======
    max_lines = int(max_lines)
>>>>>>> 2b9bba4a
    if max_awg in (None, ""):
        max_awg = None
    else:
        max_awg = AWG(max_awg)
    phases = int(phases)
    temperature = None if temperature in (None, "", "auto") else int(temperature)
    ground = int(ground)

    assert amps >= 10, f"Minimum load for this calculator is 15 Amps.  Yours: {amps=}."
    assert (amps <= 546) if material == "cu" else (amps <= 430), f"Max. load allowed is 546 A (cu) or 430 A (al). Yours: {amps=} {material=}"
    assert meters >= 1, "Consider at least 1 meter of cable."
    assert 110 <= volts <= 460, f"Volt range supported must be between 110-460. Yours: {volts=}"
    assert material in ("cu", "al"), "Material must be 'cu' (copper) or 'al' (aluminum)."
    assert phases in (1, 2, 3), "AC phases 1, 2 or 3 to calculate for. DC not supported."
    if temperature is not None:
        assert temperature in (60, 75, 90), "Temperature must be 60, 75 or 90"

    with gw.sql.open_connection(autoload=True) as cursor:

        # Use correct voltage drop formula: includes current (amps)
        if phases in (2, 3):
            expr = "sqrt(3) * :meters * :amps * k_ohm_km / 1000"
        else:
            expr = "2 * :meters * :amps * k_ohm_km / 1000"

        if temperature is None:
            amp_clause = "(amps_75c >= :amps AND :amps > 100) OR (amps_60c >= :amps AND :amps <= 100)"
        else:
            amp_clause = f"amps_{temperature}c >= :amps"

        sql = f"""
            SELECT awg_size, line_num, {expr} AS vdrop
            FROM awg_cable_size
            WHERE (material = :material OR :material = '?')
<<<<<<< HEAD
              AND ({amp_clause})
              AND line_num <= :max_lines
              {"" if max_awg is None else "AND awg_size >= :max_awg"}
=======
              AND {amp_clause}
              AND line_num <= :max_lines
              {"" if max_awg is None else "AND awg_size <= :max_awg"}
>>>>>>> 2b9bba4a
            ORDER BY awg_size DESC
        """
        params = {
            "amps": amps,
            "meters": meters,
            "material": material,
            "volts": volts,
            "max_lines": max_lines,
        }
        if max_awg is not None:
            params["max_awg"] = int(max_awg)
        gw.debug(f"AWG find-cable SQL candidates: {sql.strip()}, params: {params}")
        cursor.execute(sql, params)
        candidates = cursor.fetchall()
        gw.debug(f"AWG find-cable candidates fetched: {candidates}")

        # Iterate and pick first cable within voltage drop threshold (3%)
        for awg_size, line_num, vdrop in candidates:
            perc = vdrop / volts
            gw.debug(f"Evaluating AWG={awg_size}, lines={line_num}, vdrop={vdrop:.6f}, vdperc={perc*100:.4f}%")
            if perc <= 0.03:
                awg_res = AWG(awg_size)
                cables = line_num * (phases + ground)
                result = {
                    "awg": str(awg_res),
                    "meters": meters,
                    "amps": amps,
                    "volts": volts,
                    "temperature": temperature if temperature is not None else (60 if amps <= 100 else 75),
                    "lines": line_num,
                    "vdrop": vdrop,
                    "vend": volts - vdrop,
                    "vdperc": perc * 100,
                    "cables": f"{cables - 1}+{ground}",
                    "total_meters": f"{(cables - 1) * meters}+{meters*ground}",
                }
                if conduit:
                    if conduit is True:
                        conduit = "emt"
                    fill = find_conduit(awg_res, cables, conduit=conduit)
                    result["conduit"] = conduit
                    result["pipe_inch"] = fill["size_inch"]
                gw.debug(f"Selected cable result: {result}")
                return result

        # If no suitable cable found
        gw.debug("No cable found within voltage drop limit (3%).")
        if max_awg is not None and candidates:
            # Return best effort with warning
            awg_size, line_num, vdrop = candidates[0]
            awg_res = AWG(awg_size)
            perc = vdrop / volts
            cables = line_num * (phases + ground)
            result = {
                "awg": str(awg_res),
                "meters": meters,
                "amps": amps,
                "volts": volts,
                "temperature": temperature if temperature is not None else (60 if amps <= 100 else 75),
                "lines": line_num,
                "vdrop": vdrop,
                "vend": volts - vdrop,
                "vdperc": perc * 100,
                "cables": f"{cables - 1}+{ground}",
                "total_meters": f"{(cables - 1) * meters}+{meters*ground}",
                "warning": "Voltage drop exceeds 3% with given max_awg",
            }
            if conduit:
                if conduit is True:
                    conduit = "emt"
                fill = find_conduit(awg_res, cables, conduit=conduit)
                result["conduit"] = conduit
                result["pipe_inch"] = fill["size_inch"]
            gw.debug(f"Returning best effort with warning: {result}")
            return result

        return {"awg": "n/a"}


def find_conduit(awg, cables, *, conduit="emt"):
    """Calculate the kind of conduit required for a set of cables."""
    with gw.sql.open_connection() as cursor:

        assert conduit in ("emt", "imc", "rmc", "fmc"), "Allowed: emt, imc, rmc, fmc."
        assert 1 <= cables <= 30, "Valid for 1-30 cables per conduit."
        
        awg = AWG(awg)
        sql = f"""
            SELECT trade_size
            FROM awg_conduit_fill
            WHERE lower(conduit) = lower(:conduit)
            AND awg_{str(awg)} >= :cables
            ORDER BY trade_size DESC LIMIT 1  
        """

        cursor.execute(sql, {"conduit": conduit, "cables": cables})
        row = cursor.fetchone()
        if not row:
            return {"trade_size": "n/a"}

        return {"size_inch": row[0]}


def view_cable_finder(
    *, meters=None, amps="40", volts="220", material="cu",
<<<<<<< HEAD
    max_lines="1", max_awg=None, phases="1", temperature=None,
=======
    max_lines="3", max_awg=None, phases="1", temperature=None,
>>>>>>> 2b9bba4a
    conduit=None, neutral="0", **kwargs
):
    """Page builder for AWG cable finder with HTML form and result."""
    if not meters:
        return '''<link rel="stylesheet" href="/static/awg/cable_finder.css">
            <h1>AWG Cable Finder</h1>
            <form method="post" class="cable-form">
                <label>Meters:<input type="number" name="meters" required min="1" /></label>
                <label>Amps:<input type="number" name="amps" value="40" /></label>
                <label>Volts:<input type="number" name="volts" value="220" /></label>
                <label>Material:
                    <select name="material">
                        <option value="cu">Copper (cu)</option>
                        <option value="al">Aluminum (al)</option>
                    </select>
                </label>
                <label>Phases:
                    <select name="phases">
                        <option value="2">AC Two Phases (2)</option>
                        <option value="1">AC Single Phase (1)</option>
                        <option value="3">AC Three Phases (3)</option>
                    </select>
                </label>
                <label>Temperature:
                    <select name="temperature">
                        <option value="auto">Auto</option>
                        <option value="60">60C</option>
                        <option value="75">75C</option>
                        <option value="90">90C</option>
                    </select>
                </label>
                <label>Max AWG:<input type="text" name="max_awg" /></label>
<<<<<<< HEAD
                <label>Max Lines:
                    <select name="max_lines">
                        <option value="1">1</option>
                        <option value="2">2</option>
                        <option value="3">3</option>
                        <option value="4">4</option>
                    </select>
                </label>
=======
                <label>Max Lines:<input type="number" name="max_lines" value="1" /></label>
>>>>>>> 2b9bba4a
                <button type="submit" class="submit">Find Cable</button>
            </form>
        '''
    if max_awg in (None, ""):
        max_awg = None
    try:
        result = find_awg(
            meters=meters, amps=amps, volts=volts,
            material=material, max_lines=max_lines, phases=phases,
            max_awg=max_awg, temperature=temperature,
        )
    except Exception as e:
        return f"<p class='error'>Error: {e}</p><p><a href='/awg/cable-finder'>&#8592; Try again</a></p>"

    if result.get("awg") == "n/a":
        return """
            <h1>No Suitable Cable Found</h1>
            <p>No cable was found that meets the requirements within a 3% voltage drop.<br>
            Try adjusting the <b>cable size, amps, length, or material</b> and try again.</p>
            <p><a href="/awg/cable-finder">&#8592; Calculate again</a></p>
        """

    return f"""
        <h1>Recommended Cable <img src='/static/awg/sponsor_logo.svg' alt='Sponsor Logo' class='sponsor-logo'></h1>
        <ul>
            <li><strong>AWG Size:</strong> {result['awg']}</li>
            <li><strong>Lines:</strong> {result['lines']}</li>
            <li><strong>Total Cables:</strong> {result['cables']}</li>
            <li><strong>Total Length (m):</strong> {result['total_meters']}</li>
            <li><strong>Voltage Drop:</strong> {result['vdrop']:.2f} V ({result['vdperc']:.2f}%)</li>
            <li><strong>Voltage at End:</strong> {result['vend']:.2f} V</li>
            <li><strong>Temperature Rating:</strong> {result['temperature']}C</li>
        </ul>
        {f"<p class='warning'>{result['warning']}</p>" if result.get('warning') else ''}
        <p>
        <em>Special thanks to the expert electrical engineers at <strong>
        <a href="https://www.gelectriic.com">Gelectriic Solutions</a></strong> for their 
        useful input and support while creating this calculator.</em>
        </p>
        <p><a href="/awg/cable-finder">&#8592; Calculate again</a></p>
    """<|MERGE_RESOLUTION|>--- conflicted
+++ resolved
@@ -56,11 +56,9 @@
     amps = int(amps)
     meters = int(meters)
     volts = int(volts)
-<<<<<<< HEAD
+
     max_lines = 1 if max_lines in (None, "") else int(max_lines)
-=======
-    max_lines = int(max_lines)
->>>>>>> 2b9bba4a
+
     if max_awg in (None, ""):
         max_awg = None
     else:
@@ -95,15 +93,9 @@
             SELECT awg_size, line_num, {expr} AS vdrop
             FROM awg_cable_size
             WHERE (material = :material OR :material = '?')
-<<<<<<< HEAD
               AND ({amp_clause})
               AND line_num <= :max_lines
               {"" if max_awg is None else "AND awg_size >= :max_awg"}
-=======
-              AND {amp_clause}
-              AND line_num <= :max_lines
-              {"" if max_awg is None else "AND awg_size <= :max_awg"}
->>>>>>> 2b9bba4a
             ORDER BY awg_size DESC
         """
         params = {
@@ -209,11 +201,7 @@
 
 def view_cable_finder(
     *, meters=None, amps="40", volts="220", material="cu",
-<<<<<<< HEAD
     max_lines="1", max_awg=None, phases="1", temperature=None,
-=======
-    max_lines="3", max_awg=None, phases="1", temperature=None,
->>>>>>> 2b9bba4a
     conduit=None, neutral="0", **kwargs
 ):
     """Page builder for AWG cable finder with HTML form and result."""
@@ -246,7 +234,6 @@
                     </select>
                 </label>
                 <label>Max AWG:<input type="text" name="max_awg" /></label>
-<<<<<<< HEAD
                 <label>Max Lines:
                     <select name="max_lines">
                         <option value="1">1</option>
@@ -255,9 +242,6 @@
                         <option value="4">4</option>
                     </select>
                 </label>
-=======
-                <label>Max Lines:<input type="number" name="max_lines" value="1" /></label>
->>>>>>> 2b9bba4a
                 <button type="submit" class="submit">Find Cable</button>
             </form>
         '''
