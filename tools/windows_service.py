"""Utility to run gway recipes as a Windows service.

Usage examples::

    python windows_service.py install --name gway-test --recipe demo
    python windows_service.py remove --name gway-test [--force]
    python windows_service.py start --name gway-test
    python windows_service.py stop  --name gway-test
    python windows_service.py run   --name gway-test --recipe demo

The ``install`` command registers a Windows service that runs::

    %PYTHON% windows_service.py run --name <name> --recipe <recipe>

on startup. ``remove`` stops (optionally force-kills) and deletes the
service.
"""

import os
import sys
import argparse
import re
import subprocess


def _create_service_class(name: str, display_name: str, recipe: str | None, debug: bool) -> type:
    """Return a module-level service class unique to ``name``."""
    cls_name = "Service_" + re.sub(r"[^a-zA-Z0-9_]", "_", name)

    class Service(GatewayService):
        pass

    Service.__name__ = cls_name
    Service._svc_name_ = name
    Service._svc_display_name_ = display_name
    Service.recipe = recipe
    Service.debug = debug
    globals()[cls_name] = Service
    return Service


def _format_display_name(name: str) -> str:
    """Return a human friendly Windows service display name."""
    parts = re.split(r"[-_]+", name)
    return " ".join("GWAY" if p.lower() == "gway" else p.capitalize() for p in parts)

try:
    import win32serviceutil
    import win32service
    import win32event
except Exception:  # pragma: no cover - not on Windows
    win32serviceutil = None  # type: ignore


class GatewayService(win32serviceutil.ServiceFramework if win32serviceutil else object):
    """Service subclass launching ``gway.bat -r <recipe>``."""

    _svc_name_ = "gway"
    _svc_display_name_ = "GWAY"
    _svc_description_ = "Run GWAY recipe as a Windows service"

    recipe: str | None = None
    debug: bool = False
    process: subprocess.Popen | None = None

    def __init__(self, args):
        if win32serviceutil:
            super().__init__(args)
            self.stop_event = win32event.CreateEvent(None, 0, 0, None)
        else:  # pragma: no cover - not on Windows
            raise RuntimeError("win32serviceutil not available")

    def SvcStop(self):  # pragma: no cover - requires Windows
        self.ReportServiceStatus(win32service.SERVICE_STOP_PENDING)
        if self.process and self.process.poll() is None:
            try:
                self.process.terminate()
                self.process.wait(10)
            except Exception:
                pass
        win32event.SetEvent(self.stop_event)

    def SvcDoRun(self):  # pragma: no cover - requires Windows
        bat = os.path.abspath(os.path.join(os.path.dirname(__file__), "..", "gway.bat"))
        cmd = ["cmd", "/c", bat]
        if self.debug:
            cmd.append("-d")
        if self.recipe:
            cmd.extend(["-r", self.recipe])
        self.process = subprocess.Popen(cmd, cwd=os.path.dirname(bat))
        self.ReportServiceStatus(win32service.SERVICE_RUNNING)
        win32event.WaitForSingleObject(self.stop_event, win32event.INFINITE)
        if self.process and self.process.poll() is None:
            self.process.terminate()


def parse_args(argv: list[str] | None = None) -> argparse.Namespace:
    parser = argparse.ArgumentParser(description="Manage GWAY Windows service")
    parser.add_argument("command", choices=["install", "remove", "run", "start", "stop"])
    parser.add_argument("--name", required=True, help="Service name")
    parser.add_argument("--recipe", help="Recipe to run")
    parser.add_argument("--force", action="store_true", help="Force kill on remove")
    parser.add_argument("--debug", action="store_true", help="Run gway in debug mode")
    return parser.parse_args(argv)


def main(argv: list[str] | None = None) -> None:
    args = parse_args(argv)

    if not win32serviceutil:
        raise RuntimeError("pywin32 is required on Windows")

    display_name = _format_display_name(args.name)

    Service = _create_service_class(
        args.name,
        display_name,
        args.recipe,
        args.debug,
    )
    cls_name = Service.__name__

    if args.command == "install":
        if not args.recipe:
            raise SystemExit("--recipe is required for install")
        exe_args = (
            f'"{os.path.abspath(__file__)}" run --name {args.name} --recipe {args.recipe}'
        )
        if args.debug:
            exe_args += " --debug"
        win32serviceutil.InstallService(
            pythonClassString=f"{__name__}.{cls_name}",
            serviceName=args.name,
            displayName=display_name,
            exeName=win32serviceutil.LocatePythonServiceExe(),
            exeArgs=exe_args,
            startType=win32service.SERVICE_AUTO_START,
            description=f"GWAY Service ({args.recipe})",
        )
        print(f"Service {args.name} installed.")
    elif args.command == "remove":
        def _svc_missing(exc: Exception) -> bool:
<<<<<<< HEAD
            return getattr(exc, "winerror", None) in {1060, 1062}
=======
            return getattr(exc, "winerror", None) == 1060
>>>>>>> dbcd3926

        try:
            win32serviceutil.StopService(args.name)
        except Exception as exc:
            if not _svc_missing(exc):
                print(f"Failed to stop {args.name}: {exc}")

        if args.force:
            subprocess.run(
                ["taskkill", "/F", "/FI", f"SERVICES eq {args.name}"],
                stdout=subprocess.DEVNULL,
                stderr=subprocess.DEVNULL,
            )

        try:
            win32serviceutil.RemoveService(args.name)
        except Exception as exc:
            if _svc_missing(exc):
                print(f"Service {args.name} does not exist.")
            else:
                raise
        else:
            print(f"Service {args.name} removed.")
    elif args.command == "start":
        win32serviceutil.StartService(args.name)
    elif args.command == "stop":
        try:
            win32serviceutil.StopService(args.name)
        except Exception as exc:  # pragma: no cover - requires Windows
            # Ignore "service not started" errors when stopping
            if getattr(exc, "winerror", None) != 1062:
                raise
    elif args.command == "run":
        win32serviceutil.HandleCommandLine(Service)
    else:  # pragma: no cover - unreachable
        raise SystemExit(f"Unknown command {args.command}")


if __name__ == "__main__":  # pragma: no cover
    main()
<|MERGE_RESOLUTION|>--- conflicted
+++ resolved
@@ -140,11 +140,7 @@
         print(f"Service {args.name} installed.")
     elif args.command == "remove":
         def _svc_missing(exc: Exception) -> bool:
-<<<<<<< HEAD
             return getattr(exc, "winerror", None) in {1060, 1062}
-=======
-            return getattr(exc, "winerror", None) == 1060
->>>>>>> dbcd3926
 
         try:
             win32serviceutil.StopService(args.name)
