GWAY
====

Gateway (``gw``) is a lightweight dispatcher that turns every Python function
into a command line entry.  It includes a recipe
runner so you can compose automations and simple web apps with only functions
and ``.gwr`` files.

Quick Start
-----------

Install from PyPI or from source and invoke ``gway`` on the command line.
Every module inside ``projects/`` becomes a namespace on ``gw`` and a CLI
sub-command.

.. code-block:: bash

   gway hello-world
   gway awg find-awg --meters 30 --amps 60

.. code-block:: python

   from gway import gw
   gw.hello_world()
   result = gw.awg.find_awg(meters=30, amps=60)
   print(result["awg"])

Installation
------------

``pip install gway`` pulls the latest released package from PyPI. Use this
when you simply want to depend on GWAY in your own projects.  To work on the
framework itself clone the repository and install it in editable mode:

.. code-block:: bash

   git clone https://github.com/arthexis/gway.git
   cd gway
   pip install -r requirements.txt
   pip install -e .

<<<<<<< HEAD

=======
>>>>>>> e1431b80
Core Concepts
-------------

- **Gateway Object** ``gw``: entry point for all operations.  Calling
  ``gw.project.func()`` is equivalent to ``gway project func``.
- **Projects**: any ``.py`` file or directory inside ``projects/`` is loaded on demand. Nested modules use dotted notation (``gw.web.app.setup``).
- **Builtins**: common utilities such as ``resource``, ``run_recipe``, ``help``,
  ``test`` and ``notify`` are always available.
- **Results & Context**: return values are stored in ``gw.results`` and are
  referenced by name.  Use sigils like ``[result.key]`` to pull values into
  later calls.
- **Sigils**: ``[VAR]`` or ``[object.attr]`` placeholders resolve from previous
  results, ``gw.context`` and environment variables.
- **Recipes** ``.gwr``: text files listing commands.  Indented lines reuse the
  previous command allowing very compact scripts.  Run them via
  ``gway -r file`` or ``gw.run_recipe('file.gwr')``.
- **Unquoted Kwargs**: values after ``--key`` may include spaces up to the next
  ``-`` or ``--`` token; quoting is optional.
- **Environment Loading**: ``envs/clients/<user>.env`` and
  ``envs/servers/<host>.env`` are read automatically.  A file can specify a
  ``BASE_ENV`` to inherit defaults from another file.
- **Async & Watchers**: coroutines are executed in background threads.  Use
  ``gw.until`` with file or URL watchers (and even PyPI version checks) to keep
  services running until a condition changes.
- **Web Helpers**: ``gw.web.app.setup`` registers views named ``view_*``
  (HTML), ``api_*`` (JSON) and ``render_*`` (fragments).  ``gw.web.server.start_app``
  launches a Bottle server.  Static assets live under ``data/static``.
- **Resources**: ``gw.resource`` resolves a file path in the workspace and can
  create files or directories.  ``gw.resource_list`` lists files matching
  filters.
- **Logging & Testing**: ``gw.setup_logging`` configures rotating logs in
  ``logs/``.  ``gway test --coverage`` or ``gw.test()`` run the suite.

Example Recipe
--------------

.. code-block:: text

   web app setup web.navbar --home style-changer
   web app setup web.site --home reader
   web server start-app --host 127.0.0.1 --port 8888
   until --done


Run ``gway -r recipes/site.gwr`` and visit ``http://127.0.0.1:8888`` to browse
help pages rendered by ``web.site.view_reader``.

Advanced Recipe Example
-----------------------

This example demonstrates the *colon* prefix for repeated commands and
``#`` lines used as notes. Indented entries inherit the prefix until the
next non-indented command.

.. code-block:: text

   # Configure multiple projects
   web app setup-app:
       - web.site --home reader
       - web.nav --style random
       - games.qpig --home qpig-farm

   # Start the server
   web:
    - static collect
    - server start-app --port 8888

   # Watch for file changes
   until --file work/reload.txt

Websites
~~~~~~~~

The ``web`` project assembles view functions into a small site. Register each
project with ``gw.web.app.setup`` and then launch the server using
``gw.web.server.start_app``. Routes of the form ``/project/view`` map to
``view_*`` functions and static files under ``data/static`` are served from
``/static``. ``web.site.view_reader`` renders ``.rst`` or ``.md`` files when
you visit ``/web/site/reader/PATH``; it first checks the workspace root and
then ``data/static`` automatically. See the `Web README
<https://arthexis.com/web/site/reader?tome=web>`_ for a more complete guide.

Folder Structure
----------------

Here's a quick reference of the main directories in a typical GWAY workspace:

+----------------+--------------------------------------------------------------+
| Directory      | Description                                                  |
+================+==============================================================+
| envs/clients/  | Per-user environment files (e.g., ``username.env``).         |
+----------------+--------------------------------------------------------------+
| envs/servers/  | Per-host environment files (e.g., ``hostname.env``).         |
+----------------+--------------------------------------------------------------+
| projects/      | Included GWAY python projects. You may add your own.         |
+----------------+--------------------------------------------------------------+
| logs/          | Runtime logs and log backups.                                |
+----------------+--------------------------------------------------------------+
| gway/          | Source code for core GWAY components.                        |
+----------------+--------------------------------------------------------------+
| tests/         | Hierarchical unit tests (e.g., ``tests/gway``).              |
+----------------+--------------------------------------------------------------+
| data/          | Static assets, resources, and other included data files.     |
+----------------+--------------------------------------------------------------+
| work/          | Working directory for output files and products.             |
+----------------+--------------------------------------------------------------+
| recipes/       | Included .gwr recipe files (-r mode). You may add more.      |
+----------------+--------------------------------------------------------------+
| tools/         | Platform-specific scripts and files.                         |
+----------------+--------------------------------------------------------------+


Test Layout
-----------

Tests are discovered recursively so directories under ``tests`` may mirror the source tree. A suggested structure is::

    tests/
        gway/
        projects/

Project READMEs
---------------

Visit `/web/site/project-readmes`_ to browse the documentation bundled with
each project. The page is generated automatically using ``view_project_readmes``
so newly added README files appear without edits to this list.

You can generate these links yourself with
``gw.web.build_url('web/site/reader', tome='proj')``.

.. _/web/site/project-readmes: /web/site/project-readmes


License
-------

MIT License<|MERGE_RESOLUTION|>--- conflicted
+++ resolved
@@ -39,10 +39,6 @@
    pip install -r requirements.txt
    pip install -e .
 
-<<<<<<< HEAD
-
-=======
->>>>>>> e1431b80
 Core Concepts
 -------------
 
