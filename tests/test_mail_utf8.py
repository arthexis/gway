--- conflicted
+++ resolved
@@ -59,8 +59,6 @@
             self.assertTrue(fake.utf8_enabled)
             self.assertEqual(fake.last_search[0], None)
 
-<<<<<<< HEAD
-=======
     def test_charset_fallback(self):
         class RejectIMAP(FakeIMAP):
             def __init__(self, *a, **kw):
@@ -82,7 +80,6 @@
             self.assertTrue(getattr(fake, 'failed', False))
             self.assertEqual(fake.last_search[0], None)
 
->>>>>>> 07b2d4be
     def test_search_uses_inbox_uppercase(self):
         """Ensure search operates with FakeIMAP when selecting 'INBOX'."""
         with patch('imaplib.IMAP4_SSL', FakeIMAP):
