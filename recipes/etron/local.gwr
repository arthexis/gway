--- conflicted
+++ resolved
@@ -8,11 +8,8 @@
     - ocpp.csms --home charger-status
     - ocpp.evcs --home cp-simulator
     - monitor --home monitor-panel
-<<<<<<< HEAD
-    - monitor.nmcli --home run
-=======
+    - monitor.nmcli 
     - monitor.rpi --home pi-remote
->>>>>>> f7dfff60
     - ocpp.data --home charger-summary
 
 # Toggle this version to apply the allowlist  
