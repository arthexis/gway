--- conflicted
+++ resolved
@@ -22,8 +22,4 @@
 # This only makes sense for NetworkManager in Linux 
 monitor start-watch nmcli 
 
-<<<<<<< HEAD
-until --version
-=======
-until --version --build
->>>>>>> 6c5b5bba
+until --version --build