--- conflicted
+++ resolved
@@ -461,18 +461,11 @@
     repository root.  Pass a ``recipe`` name (or path) to install or upgrade
     its systemd service.  Use ``--remove`` to disable a previously installed
     service (combine it with ``--bin`` to uninstall the global ``gway``
-<<<<<<< HEAD
     command or with ``--shell`` to restore the previous login shell),
     ``--repair`` to reinstall all known services, ``--bin`` to register the
     ``gway`` CLI globally, and ``--shell`` to configure the ``gway shell``
     wrapper as the login shell.  Additional flags are forwarded directly to
     the script.
-=======
-    command), ``--repair`` to reinstall all known services, ``--bin`` to
-    register the ``gway`` CLI globally, and ``--shell`` to configure the
-    ``gway shell`` wrapper as the login shell.  Additional flags are forwarded
-    directly to the script.
->>>>>>> f9b0245b
 
     Returns the exit code from the script execution.
     """
@@ -484,7 +477,6 @@
     import sys
     from threading import Thread
 
-<<<<<<< HEAD
     if repair and (remove or bin or shell):
         raise ValueError(
             "Options --repair, --remove, --bin and --shell are mutually exclusive. "
@@ -499,21 +491,6 @@
             "Options --repair, --remove, --bin and --shell are mutually exclusive. "
             "Combine --remove with --bin or --shell to uninstall those integrations."
         )
-=======
-    action_flags = {
-        "repair": repair,
-        "bin": bin,
-        "shell": shell,
-        "remove": remove,
-    }
-    enabled_actions = [name for name, enabled in action_flags.items() if enabled]
-    if len(enabled_actions) > 1:
-        if set(enabled_actions) != {"remove", "bin"}:
-            raise ValueError(
-                "Options --repair, --remove, --bin and --shell are mutually exclusive. "
-                "Combine --bin with --remove to uninstall the global command."
-            )
->>>>>>> f9b0245b
 
     if repair and recipe:
         raise ValueError("--repair cannot be combined with a recipe argument")
@@ -521,11 +498,7 @@
         raise ValueError("--bin cannot be combined with a recipe argument")
     if shell and recipe and not remove:
         raise ValueError("--shell cannot be combined with a recipe argument")
-<<<<<<< HEAD
     if remove and not recipe and not (bin or shell):
-=======
-    if remove and not recipe and not bin:
->>>>>>> f9b0245b
         raise ValueError("--remove requires a recipe name or path")
     if root and (remove or repair or bin or shell or not recipe):
         raise ValueError("--root can only be used when installing a recipe service")
