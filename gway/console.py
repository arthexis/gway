--- conflicted
+++ resolved
@@ -471,15 +471,7 @@
 
     When ``wizard`` is True, required arguments are marked optional so they can
     be filled interactively later."""
-<<<<<<< HEAD
     sig = inspect.signature(func_obj, eval_str=True)
-=======
-    sig = inspect.signature(func_obj)
-    try:
-        hints = get_type_hints(func_obj)
-    except Exception:
-        hints = {}
->>>>>>> 9659bfb0
     seen_kw_only = False
 
     for arg_name, param in sig.parameters.items():
